--- conflicted
+++ resolved
@@ -25,15 +25,7 @@
         let code_hash = env::sha256_array(&code);
         self.global_contracts_registered_by_code_hash.insert(name.clone(), code_hash);
 
-<<<<<<< HEAD
-        Promise::new(account_id)
-            .create_account()
-            .transfer(env::attached_deposit())
-            .add_full_access_key(env::signer_account_pk())
-            .publish_contract_by_hash(code_bytes)
-=======
-        Promise::new(env::current_account_id()).deploy_global_contract(code)
->>>>>>> 2c08799e
+        Promise::new(env::current_account_id()).publish_contract_by_hash(code.into())
     }
 
     /// Deploy a global contract, identifiable by the predecessor's account ID
@@ -50,11 +42,7 @@
             .create_account()
             .transfer(env::attached_deposit())
             .add_full_access_key(env::signer_account_pk())
-<<<<<<< HEAD
-            .publish_contract_by_account(code_bytes)
-=======
-            .deploy_global_contract_by_account_id(code)
->>>>>>> 2c08799e
+            .publish_contract_by_account(code.into())
     }
 
     /// Use an existing global contract by its code hash
@@ -67,11 +55,7 @@
             .create_account()
             .transfer(env::attached_deposit())
             .add_full_access_key(env::signer_account_pk())
-<<<<<<< HEAD
             .deploy_from_published(CryptoHash::from(code_hash))
-=======
-            .use_global_contract(code_hash)
->>>>>>> 2c08799e
     }
 
     /// Use an existing global contract by referencing the account that deployed it
