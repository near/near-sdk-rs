--- conflicted
+++ resolved
@@ -11,11 +11,8 @@
 [dependencies]
 near-sdk = { path = "../../../near-sdk" }
 [build-dependencies]
-<<<<<<< HEAD
-cargo-near-build = { version = "0.3.0", features = ["build_script"] }
-
-[dev-dependencies]
-near-sdk = { path = "../../../near-sdk", features = ["unit-testing"] }
+cargo-near-build = { version = "0.6.0" }
+duct = "0.13.7"
 
 [package.metadata.near.reproducible_build]
 # docker image, descriptor of build environment
@@ -36,8 +33,4 @@
     "build",
     "non-reproducible-wasm",
     "--locked",
-]
-=======
-cargo-near-build = { version = "0.6.0" }
-duct = "0.13.7"
->>>>>>> 7a88a59a
+]