error: At least one of `json` or `borsh` inside of `#[abi(...)]` must be specified
  --> compilation_tests/schema_derive_invalids.rs:9:1
   |
9  | / #[abi]
10 | | struct Nada;
   | |____________^

error: At least one of `json` or `borsh` inside of `#[abi(...)]` must be specified
  --> compilation_tests/schema_derive_invalids.rs:13:1
   |
13 | / #[abi()]
14 | | struct Empty;
   | |_____________^

error: Unknown field: `serde`
  --> compilation_tests/schema_derive_invalids.rs:17:7
   |
17 | #[abi(serde)]
   |       ^^^^^

error: Unknown field: `serde`
  --> compilation_tests/schema_derive_invalids.rs:21:13
   |
21 | #[abi(json, serde)]
   |             ^^^^^

error: Unknown field: `serde`
  --> compilation_tests/schema_derive_invalids.rs:25:13
   |
25 | #[abi(json, serde, schemars)]
   |             ^^^^^

error: Unknown field: `schemars`
  --> compilation_tests/schema_derive_invalids.rs:25:20
   |
25 | #[abi(json, serde, schemars)]
   |                    ^^^^^^^^

error: Unknown field: `serde`
  --> compilation_tests/schema_derive_invalids.rs:29:13
   |
29 | #[abi(json, serde = "?")]
   |             ^^^^^

error: `NearSchema` does not support derive for unions
  --> compilation_tests/schema_derive_invalids.rs:33:1
   |
33 | / union Unsupporteed {
34 | |     a: u8,
35 | |     b: u16,
36 | | }
   | |_^

error: At least one of `json` or `borsh` inside of `#[abi(...)]` must be specified
  --> compilation_tests/schema_derive_invalids.rs:39:1
   |
39 | / #[abi()]
40 | | union UnsupporteedWithoutArgs {
41 | |     a: u8,
42 | |     b: u16,
43 | | }
   | |_^

error: `NearSchema` does not support derive for unions
  --> compilation_tests/schema_derive_invalids.rs:47:1
   |
47 | / union UnsupporteedWithArgs {
48 | |     a: u8,
49 | |     b: u16,
50 | | }
   | |_^

error[E0277]: the trait bound `Inner: JsonSchema` is not satisfied
 --> compilation_tests/schema_derive_invalids.rs:6:14
  |
6 | struct Outer(Inner);
  |              ^^^^^ the trait `JsonSchema` is not implemented for `Inner`
  |
  = help: the following other types implement trait `JsonSchema`:
            bool
            char
            isize
            i8
            i16
            i32
            i64
            i128
          and $N others
note: required by a bound in `SchemaGenerator::subschema_for`
<<<<<<< HEAD
 --> $CARGO/schemars-0.8.19/src/gen.rs
=======
 --> $CARGO/schemars-0.8.21/src/gen.rs
>>>>>>> 289d75f0
  |
  |     pub fn subschema_for<T: ?Sized + JsonSchema>(&mut self) -> Schema {
  |                                      ^^^^^^^^^^ required by this bound in `SchemaGenerator::subschema_for`<|MERGE_RESOLUTION|>--- conflicted
+++ resolved
@@ -87,11 +87,7 @@
             i128
           and $N others
 note: required by a bound in `SchemaGenerator::subschema_for`
-<<<<<<< HEAD
- --> $CARGO/schemars-0.8.19/src/gen.rs
-=======
  --> $CARGO/schemars-0.8.21/src/gen.rs
->>>>>>> 289d75f0
   |
   |     pub fn subschema_for<T: ?Sized + JsonSchema>(&mut self) -> Schema {
   |                                      ^^^^^^^^^^ required by this bound in `SchemaGenerator::subschema_for`