--- conflicted
+++ resolved
@@ -55,12 +55,8 @@
 default = ["wee_alloc", "unit-testing", "legacy", "abi"]
 expensive-debug = []
 unstable = []
-<<<<<<< HEAD
+legacy = []
 abi = ["near-abi", "schemars", "near-sdk-macros/abi"]
-=======
-legacy = []
-abi = ["near-abi", "schemars"]
->>>>>>> f31ece5a
 unit-testing = ["near-vm-logic", "near-primitives-core", "near-primitives", "near-crypto"]
 
 __abi-embed = ["near-sdk-macros/__abi-embed"]
