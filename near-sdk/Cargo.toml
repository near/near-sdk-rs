--- conflicted
+++ resolved
@@ -31,11 +31,8 @@
 
 # Used for caching, might be worth porting only functionality needed.
 once_cell = { version = "1.8", default-features = false }
-<<<<<<< HEAD
-=======
 
 near-abi = { version = "0.1.0-pre.0", features = ["__chunked-entries"], optional = true }
->>>>>>> a6d876e2
 
 [target.'cfg(not(target_arch = "wasm32"))'.dependencies]
 # alt_bn128 feature will need to be removed on the next version update (now stabilized)
@@ -57,11 +54,7 @@
 default = ["wee_alloc", "unit-testing"]
 expensive-debug = []
 unstable = []
-<<<<<<< HEAD
-abi = ["schemars", "near-sdk-macros/abi"]
-=======
 abi = ["near-abi", "schemars"]
->>>>>>> a6d876e2
 unit-testing = ["near-vm-logic", "near-primitives-core", "near-primitives", "near-crypto"]
 
 __abi-embed = ["near-sdk-macros/__abi-embed"]
