//! Blockchain-specific methods available to the smart contract that allow to interact with NEAR runtime.
//! This is a wrapper around a low-level [`near_sys`](near_sys).
//!
//! Unless you know what you are doing prefer using `env::*`
//! whenever possible.
//!
//! In case of cross-contract calls prefer using higher-level API available
//! through [`crate::Promise`], and [`crate::PromiseOrValue<T>`].

use std::convert::TryFrom;
use std::convert::TryInto;
use std::mem::size_of;
use std::panic as std_panic;

#[cfg(all(not(target_arch = "wasm32"), feature = "unit-testing"))]
use crate::mock::MockedBlockchain;
use crate::promise::Allowance;
use crate::types::{
    AccountId, AccountIdRef, BlockHeight, Gas, NearToken, PromiseIndex, PromiseResult, PublicKey,
    StorageUsage,
};
use crate::{CryptoHash, GasWeight, PromiseError};

#[cfg(feature = "deterministic-account-ids")]
use crate::{AccountContract, ActionIndex};
use near_sys as sys;

const REGISTER_EXPECTED_ERR: &str =
    "Register was expected to have data because we just wrote it into it.";

/// Register used internally for atomic operations. This register is safe to use by the user,
/// since it only needs to be untouched while methods of `Environment` execute, which is guaranteed
/// guest code is not parallel.
const ATOMIC_OP_REGISTER: u64 = u64::MAX - 2;
/// Register used to record evicted values from the storage.
const EVICTED_REGISTER: u64 = u64::MAX - 1;

/// Key used to store the state of the contract.
const STATE_KEY: &[u8] = b"STATE";

/// The minimum length of a valid account ID.
const MIN_ACCOUNT_ID_LEN: u64 = 2;
/// The maximum length of a valid account ID.
const MAX_ACCOUNT_ID_LEN: u64 = 64;

fn expect_register<T>(option: Option<T>) -> T {
    option.unwrap_or_else(|| panic_str(REGISTER_EXPECTED_ERR))
}

/// A simple helper to read blob value coming from host's method.
#[inline]
fn try_method_into_register(method: unsafe extern "C" fn(u64)) -> Option<Vec<u8>> {
    unsafe { method(ATOMIC_OP_REGISTER) };
    read_register(ATOMIC_OP_REGISTER)
}

/// Same as `try_method_into_register` but expects the data.
#[inline]
fn method_into_register(method: unsafe extern "C" fn(u64)) -> Vec<u8> {
    expect_register(try_method_into_register(method))
}

pub(crate) unsafe fn read_register_fixed<const N: usize>(register_id: u64) -> [u8; N] {
    let mut buf = [0; N];
    sys::read_register(register_id, buf.as_mut_ptr() as _);
    buf
}

/// Replaces the current low-level blockchain interface accessible through `env::*` with another
/// low-level blockchain interface with builtin functions of the NEAR runtime. In most cases you
/// want to use `testing_env!` macro to set it.
///
/// ```
/// # let context = near_sdk::test_utils::VMContextBuilder::new().build();
/// # let vm_config = near_sdk::test_vm_config();
/// # let fees_config = near_sdk::RuntimeFeesConfig::test();
/// # let storage = Default::default();
/// # let validators = Default::default();
/// let mocked_blockchain = near_sdk::MockedBlockchain::new(
///           context,
///           vm_config,
///           fees_config,
///           vec![],
///           storage,
///           validators,
///           None,
///       );
/// near_sdk::env::set_blockchain_interface(mocked_blockchain);
/// ```
#[cfg(all(not(target_arch = "wasm32"), feature = "unit-testing"))]
pub fn set_blockchain_interface(blockchain_interface: MockedBlockchain) {
    crate::mock::with_mocked_blockchain(|b| {
        *b = blockchain_interface;
    })
}

/// Implements panic hook that converts `PanicInfo` into a string and provides it through the
/// blockchain interface.
// TODO: replace with std::panic::PanicHookInfo when MSRV becomes >= 1.81.0
#[allow(deprecated)]
fn panic_hook_impl(info: &std_panic::PanicInfo) {
    panic_str(info.to_string().as_str());
}

/// Setups panic hook to expose error info to the blockchain.
pub fn setup_panic_hook() {
    std_panic::set_hook(Box::new(panic_hook_impl));
}

/// Reads the content of the `register_id`. If register is not used returns `None`.
pub fn read_register(register_id: u64) -> Option<Vec<u8>> {
    // Get register length and convert to a usize. The max register size in config is much less
    // than the u32 max so the abort should never be hit, but is there for safety because there
    // would be undefined behaviour during `read_register` if the buffer length is truncated.
    let len: usize = register_len(register_id)?.try_into().unwrap_or_else(|_| abort());

    // Initialize buffer with capacity.
    let mut buffer = Vec::with_capacity(len);

    // Read register into buffer.
    //* SAFETY: This is safe because the buffer is initialized with the exact capacity of the
    //*         register that is being read from.
    unsafe {
        sys::read_register(register_id, buffer.as_mut_ptr() as u64);

        // Set updated length after writing to buffer.
        buffer.set_len(len);
    }
    Some(buffer)
}

/// Returns the size of the register. If register is not used returns `None`.
pub fn register_len(register_id: u64) -> Option<u64> {
    let len = unsafe { sys::register_len(register_id) };
    if len == u64::MAX {
        None
    } else {
        Some(len)
    }
}

macro_rules! maybe_cached {
    ($t:ty: $v:block) => {{
        #[cfg(not(feature = "unit-testing"))]
        {
            static CACHED: ::std::sync::LazyLock<$t> = ::std::sync::LazyLock::new(|| $v);
            CACHED.clone()
        }
        #[cfg(feature = "unit-testing")]
        $v
    }};
}

// ###############
// # Context API #
// ###############
/// The id of the account that owns the current contract.
///
/// # Examples
/// ```
/// use near_sdk::env::current_account_id;
/// use near_sdk::AccountId;
/// use std::str::FromStr;
///
/// assert_eq!(current_account_id(), "alice.near".parse::<AccountId>().unwrap());
/// ```
pub fn current_account_id() -> AccountId {
    maybe_cached!(AccountId: {
        assert_valid_account_id(method_into_register(sys::current_account_id))
    })
}

/// The code of the current contract.
///
/// # Examples
/// ```no_run
<<<<<<< HEAD
/// use near_sdk::{env::current_contract_code, testing_env};
=======
/// use near_sdk::env::current_contract_code;
>>>>>>> edeb58da
/// use near_sdk::AccountContract;
///
/// assert!(matches!(current_contract_code(), AccountContract::Local(_)));
/// ```
#[cfg(feature = "deterministic-account-ids")]
pub fn current_contract_code() -> AccountContract {
    maybe_cached!(AccountContract: {
        let mode = unsafe { sys::current_contract_code(ATOMIC_OP_REGISTER) };
        match mode {
            0 => AccountContract::None,
            1 => AccountContract::Local(unsafe { read_register_fixed(ATOMIC_OP_REGISTER) }.into()),
            2 => AccountContract::Global(unsafe { read_register_fixed(ATOMIC_OP_REGISTER) }.into()),
            3 => AccountContract::GlobalByAccount(assert_valid_account_id(method_into_register(
                sys::current_account_id,
            ))),
            _ => panic!("Invalid contract mode"),
        }
    })
}

/// The account id that will receive the refund if the contract panics.
///
/// # Examples
/// ```
<<<<<<< HEAD
/// use near_sdk::{AccountId, env::refund_to_account_id};
=======
/// use near_sdk::env::refund_to_account_id;
>>>>>>> edeb58da
///
/// assert_eq!(refund_to_account_id(), "bob.near".parse::<near_sdk::AccountId>().unwrap());
/// ```
#[cfg(feature = "deterministic-account-ids")]
pub fn refund_to_account_id() -> AccountId {
    maybe_cached!(AccountId: {
        assert_valid_account_id(method_into_register(sys::refund_to_account_id))
    })
}

/// The id of the account that either signed the original transaction or issued the initial
/// cross-contract call.
///
/// # Examples
/// ```
/// use near_sdk::env::signer_account_id;
/// use near_sdk::AccountId;
/// use std::str::FromStr;
///
/// assert_eq!(signer_account_id(), "bob.near".parse::<AccountId>().unwrap());
/// ```
pub fn signer_account_id() -> AccountId {
    maybe_cached!(AccountId: {
        assert_valid_account_id(method_into_register(sys::signer_account_id))
    })
}

/// The public key of the account that did the signing.
///
/// # Examples
/// ```
/// use near_sdk::env::signer_account_pk;
/// use near_sdk::{PublicKey, CurveType};
///
/// let pk = PublicKey::from_parts(near_sdk::CurveType::ED25519, vec![0; 32]).unwrap();
/// assert_eq!(signer_account_pk(), pk);
/// ```
pub fn signer_account_pk() -> PublicKey {
    maybe_cached!(PublicKey: {
        PublicKey::try_from(method_into_register(sys::signer_account_pk))
            .unwrap_or_else(|_| abort())
    })
}

/// The id of the account that was the previous contract in the chain of cross-contract calls.
/// If this is the first contract, it is equal to `signer_account_id`.
///
/// # Examples
/// ```
/// use near_sdk::env::predecessor_account_id;
/// use near_sdk::AccountId;
/// use std::str::FromStr;
///
/// assert_eq!(predecessor_account_id(), "bob.near".parse::<AccountId>().unwrap());
/// ```
pub fn predecessor_account_id() -> AccountId {
    maybe_cached!(AccountId: { assert_valid_account_id(method_into_register(sys::predecessor_account_id)) })
}

/// Helper function to convert and check the account ID from bytes from the runtime.
fn assert_valid_account_id(bytes: Vec<u8>) -> AccountId {
    String::from_utf8(bytes)
        .ok()
        .and_then(|s| AccountId::try_from(s).ok())
        .unwrap_or_else(|| abort())
}

/// The input to the contract call serialized as bytes. If input is not provided returns `None`.
///
/// # Examples
/// ```
/// use near_sdk::env::input;
///
/// assert_eq!(input(), Some(Vec::new()));
/// ```
/// See an example here [here](https://github.com/near-examples/update-migrate-rust/blob/a1a326de73c152831f93fbf6d90932e13a08b89f/self-updates/update/src/update.rs#L19)
pub fn input() -> Option<Vec<u8>> {
    try_method_into_register(sys::input)
}

/// Current block index.
///
/// # Examples
/// ```
/// use near_sdk::env::block_index;
///
/// assert_eq!(block_index(), 0);
/// ```
#[deprecated(since = "4.0.0", note = "Use block_height instead")]
pub fn block_index() -> BlockHeight {
    block_height()
}

/// Returns the height of the block the transaction is being executed in.
///
/// # Examples
/// ```
/// use near_sdk::env::block_height;
///
/// assert_eq!(block_height(), 0);
/// ```
pub fn block_height() -> BlockHeight {
    maybe_cached!(BlockHeight: { unsafe { sys::block_height() } })
}

/// Current block timestamp, i.e, number of non-leap-nanoseconds since January 1, 1970 0:00:00 UTC.
///
/// # Examples
/// ```
/// use near_sdk::env::block_timestamp;
///
/// assert_eq!(block_timestamp(), 0);
/// ```
pub fn block_timestamp() -> u64 {
    maybe_cached!(u64: { unsafe { sys::block_timestamp() } })
}

/// Current block timestamp, i.e, number of non-leap-milliseconds since January 1, 1970 0:00:00 UTC.
///
/// # Examples
/// ```
/// use near_sdk::env::block_timestamp_ms;
///
/// assert_eq!(block_timestamp_ms(), 0);
/// ```
pub fn block_timestamp_ms() -> u64 {
    block_timestamp() / 1_000_000
}

/// Current epoch height.
///
/// # Examples
/// ```
/// use near_sdk::env::epoch_height;
///
/// assert_eq!(epoch_height(), 0);
/// ```
pub fn epoch_height() -> u64 {
    maybe_cached!(u64: { unsafe { sys::epoch_height() } })
}

/// Current total storage usage of this smart contract that this account would be paying for.
///
/// # Examples
/// ```
/// use near_sdk::env::storage_usage;
///
/// assert_eq!(storage_usage(), 307200);
/// ```
pub fn storage_usage() -> StorageUsage {
    unsafe { sys::storage_usage() }
}

// #################
// # Economics API #
// #################
/// The balance attached to the given account. This includes the attached_deposit that was
/// attached to the transaction
///
/// # Examples
/// ```
/// use near_sdk::env::account_balance;
/// use near_sdk::NearToken;
///
/// assert_eq!(account_balance(), NearToken::from_near(100));
/// ```
pub fn account_balance() -> NearToken {
    let mut data = [0u8; size_of::<NearToken>()];
    unsafe { sys::account_balance(data.as_mut_ptr() as u64) };
    NearToken::from_yoctonear(u128::from_le_bytes(data))
}

/// The balance locked for potential validator staking.
///
/// # Examples
/// ```
/// use near_sdk::env::account_locked_balance;
/// use near_sdk::NearToken;
///
/// assert_eq!(account_locked_balance(), NearToken::from_yoctonear(0));
/// ```
pub fn account_locked_balance() -> NearToken {
    let mut data = [0u8; size_of::<NearToken>()];
    unsafe { sys::account_locked_balance(data.as_mut_ptr() as u64) };
    NearToken::from_yoctonear(u128::from_le_bytes(data))
}

/// The balance that was attached to the call that will be immediately deposited before the
/// contract execution starts
///
/// # Examples
/// ```
/// use near_sdk::env::attached_deposit;
/// use near_sdk::NearToken;
///
/// assert_eq!(attached_deposit(), NearToken::from_yoctonear(0));
/// ```
pub fn attached_deposit() -> NearToken {
    maybe_cached!(NearToken: {
        let mut data = [0u8; size_of::<NearToken>()];
        unsafe { sys::attached_deposit(data.as_mut_ptr() as u64) };
        NearToken::from_yoctonear(u128::from_le_bytes(data))
    })
}

/// The amount of gas attached to the call that can be used to pay for the gas fees.
///
/// # Examples
/// ```
/// use near_sdk::env::prepaid_gas;
/// use near_sdk::Gas;
///
/// assert_eq!(prepaid_gas(), Gas::from_tgas(300));
/// ```
pub fn prepaid_gas() -> Gas {
    maybe_cached!(Gas: { Gas::from_gas(unsafe { sys::prepaid_gas() }) })
}

/// The gas that was already burnt during the contract execution (cannot exceed `prepaid_gas`)
///
/// # Examples
/// ```
/// use near_sdk::env::used_gas;
/// use near_sdk::Gas;
///
/// assert_eq!(used_gas(), Gas::from_gas(264768111));
/// ```
pub fn used_gas() -> Gas {
    Gas::from_gas(unsafe { sys::used_gas() })
}

// ############
// # Math API #
// ############

/// Returns the random seed from the current block. This 32 byte hash is based on the VRF value from
/// the block. This value is not modified in any way each time this function is called within the
/// same method/block.
///
/// # Examples
/// ```
/// use near_sdk::env::random_seed;
///
/// assert_eq!(random_seed(), vec![0; 32]);
/// ```
pub fn random_seed() -> Vec<u8> {
    random_seed_array().to_vec()
}

/// Returns the random seed from the current block. This 32 byte hash is based on the VRF value from
/// the block. This value is not modified in any way each time this function is called within the
/// same method/block.
/// Example of usage:
/// ```rust
/// use rand::{Rng, SeedableRng};
/// use rand_chacha::ChaCha20Rng;
/// use near_sdk::near;
/// use near_sdk::env;
/// #[near(contract_state)]
/// struct RngExample {
///    val: i32,
/// }
/// #[near]
/// impl RngExample {
///     pub fn increment(&mut self) {
///         let mut rng = ChaCha20Rng::from_seed(env::random_seed_array());
///         let value = rng.gen_range(0..1011);
///         self.val += value;
///     }
///     pub fn get_value(&mut self) -> i32 {
///         self.val
///     }
/// }
/// ```
///
/// Example of usage with [near-rng](https://lib.rs/crates/near-rng) which allows to decrease size of contract binary:
///
/// ```rust
/// use near_rng::Rng;
/// use near_sdk::near;
/// use near_sdk::env;
/// #[near(contract_state)]
/// struct NearRngExample {
///    val: i32,
/// }
/// #[near]
/// impl NearRngExample {
///     pub fn increment(&mut self) {
///         let mut rng = Rng::new(&env::random_seed());
///         let value = rng.rand_range_i32(0, 20);
///         self.val += value;
///     }
///     pub fn get_value(&mut self) -> i32 {
///         self.val
///     }
/// }
/// ```
/// More info in [documentation](https://docs.near.org/develop/contracts/security/random)
pub fn random_seed_array() -> [u8; 32] {
    maybe_cached!([u8; 32]: {
        //* SAFETY: random_seed syscall will always generate 32 bytes inside of the atomic op register
        //*         so the read will have a sufficient buffer of 32, and can transmute from uninit
        //*         because all bytes are filled. This assumes a valid random_seed implementation.
        unsafe {
            sys::random_seed(ATOMIC_OP_REGISTER);
            read_register_fixed(ATOMIC_OP_REGISTER)
        }
    })
}

/// Hashes the random sequence of bytes using sha256.
///
/// # Examples
/// ```
/// use near_sdk::env::sha256;
/// use hex;
///
/// assert_eq!(
///     sha256(b"The phrase that will be hashed"),
///     hex::decode("7fc38bc74a0d0e592d2b8381839adc2649007d5bca11f92eeddef78681b4e3a3").expect("Decoding failed")
/// );
/// ```
pub fn sha256(value: impl AsRef<[u8]>) -> Vec<u8> {
    sha256_array(value.as_ref()).to_vec()
}

/// Hashes the random sequence of bytes using keccak256.
///
/// # Examples
/// ```
/// use near_sdk::env::keccak256;
/// use hex;
///
/// assert_eq!(
///     keccak256(b"The phrase that will be hashed"),
///     hex::decode("b244af9dd4aada2eda59130bbcff112f29b427d924b654aaeb5a0384fa9afed4")
///         .expect("Decoding failed")
/// );
/// ```
pub fn keccak256(value: impl AsRef<[u8]>) -> Vec<u8> {
    keccak256_array(value.as_ref()).to_vec()
}

/// Hashes the random sequence of bytes using keccak512.
///
/// # Examples
/// ```
/// use near_sdk::env::keccak512;
/// use hex;
///
/// assert_eq!(
///     keccak512(b"The phrase that will be hashed"),
///     hex::decode("29a7df7b889a443fdfbd769adb57ef7e98e6159187b582baba778c06e8b41a75f61367257e8c525a95b3f13ddf432f115d1df128a910c8fc93221db136d92b31")
///         .expect("Decoding failed")
/// );
/// ```
pub fn keccak512(value: impl AsRef<[u8]>) -> Vec<u8> {
    keccak512_array(value.as_ref()).to_vec()
}

/// Hashes the bytes using the SHA-256 hash function. This returns a 32 byte hash.
///
/// # Examples
/// ```
/// use near_sdk::env::sha256_array;
/// use hex;
///
/// assert_eq!(
///     &sha256_array(b"The phrase that will be hashed"),
///     hex::decode("7fc38bc74a0d0e592d2b8381839adc2649007d5bca11f92eeddef78681b4e3a3")
///         .expect("Decoding failed")
///         .as_slice()
/// );
/// ```
pub fn sha256_array(value: impl AsRef<[u8]>) -> CryptoHash {
    let value = value.as_ref();
    //* SAFETY: sha256 syscall will always generate 32 bytes inside of the atomic op register
    //*         so the read will have a sufficient buffer of 32, and can transmute from uninit
    //*         because all bytes are filled. This assumes a valid sha256 implementation.
    unsafe {
        sys::sha256(value.len() as _, value.as_ptr() as _, ATOMIC_OP_REGISTER);
        read_register_fixed(ATOMIC_OP_REGISTER)
    }
}

/// Hashes the bytes using the Keccak-256 hash function. This returns a 32 byte hash.
///
/// # Examples
/// ```
/// use near_sdk::env::keccak256_array;
/// use hex;
///
/// assert_eq!(
///     &keccak256_array(b"The phrase that will be hashed"),
///     hex::decode("b244af9dd4aada2eda59130bbcff112f29b427d924b654aaeb5a0384fa9afed4")
///         .expect("Decoding failed")
///         .as_slice()
/// );
/// ```
pub fn keccak256_array(value: impl AsRef<[u8]>) -> CryptoHash {
    let value = value.as_ref();
    //* SAFETY: keccak256 syscall will always generate 32 bytes inside of the atomic op register
    //*         so the read will have a sufficient buffer of 32, and can transmute from uninit
    //*         because all bytes are filled. This assumes a valid keccak256 implementation.
    unsafe {
        sys::keccak256(value.len() as _, value.as_ptr() as _, ATOMIC_OP_REGISTER);
        read_register_fixed(ATOMIC_OP_REGISTER)
    }
}

/// Hashes the bytes using the Keccak-512 hash function. This returns a 64 byte hash.
///
/// # Examples
/// ```
/// use near_sdk::env::keccak512_array;
/// use hex;
///
/// assert_eq!(
///     &keccak512_array(b"The phrase that will be hashed"),
///     hex::decode("29a7df7b889a443fdfbd769adb57ef7e98e6159187b582baba778c06e8b41a75f61367257e8c525a95b3f13ddf432f115d1df128a910c8fc93221db136d92b31")
///         .expect("Decoding failed")
///         .as_slice()
/// );
/// ```
pub fn keccak512_array(value: impl AsRef<[u8]>) -> [u8; 64] {
    let value = value.as_ref();
    //* SAFETY: keccak512 syscall will always generate 64 bytes inside of the atomic op register
    //*         so the read will have a sufficient buffer of 64, and can transmute from uninit
    //*         because all bytes are filled. This assumes a valid keccak512 implementation.
    unsafe {
        sys::keccak512(value.len() as _, value.as_ptr() as _, ATOMIC_OP_REGISTER);
        read_register_fixed(ATOMIC_OP_REGISTER)
    }
}

/// Hashes the bytes using the RIPEMD-160 hash function. This returns a 20 byte hash.
///
/// # Examples
/// ```
/// use near_sdk::env::ripemd160_array;
/// use hex;
///
/// assert_eq!(
///     &ripemd160_array(b"The phrase that will be hashed"),
///     hex::decode("9a48b9195fcb14cfe6051c0a1be7882efcadaed8")
///         .expect("Decoding failed")
///         .as_slice()
/// );
/// ```
pub fn ripemd160_array(value: impl AsRef<[u8]>) -> [u8; 20] {
    let value = value.as_ref();
    //* SAFETY: ripemd160 syscall will always generate 20 bytes inside of the atomic op register
    //*         so the read will have a sufficient buffer of 20, and can transmute from uninit
    //*         because all bytes are filled. This assumes a valid ripemd160 implementation.
    unsafe {
        sys::ripemd160(value.len() as _, value.as_ptr() as _, ATOMIC_OP_REGISTER);
        read_register_fixed(ATOMIC_OP_REGISTER)
    }
}

/// Recovers an ECDSA signer address from a 32-byte message `hash` and a corresponding `signature`
/// along with `v` recovery byte.
///
/// Takes in an additional flag to check for malleability of the signature
/// which is generally only ideal for transactions.
///
/// Returns 64 bytes representing the public key if the recovery was successful.
#[cfg(feature = "unstable")]
pub fn ecrecover(
    hash: &[u8; 32],
    signature: &[u8; 64],
    v: u8,
    malleability_flag: bool,
) -> Option<[u8; 64]> {
    unsafe {
        let return_code = sys::ecrecover(
            hash.len() as _,
            hash.as_ptr() as _,
            signature.len() as _,
            signature.as_ptr() as _,
            v as u64,
            malleability_flag as u64,
            ATOMIC_OP_REGISTER,
        );
        if return_code == 0 {
            None
        } else {
            Some(read_register_fixed(ATOMIC_OP_REGISTER))
        }
    }
}

/// Verifies signature of message using provided ED25519 Public Key
///
/// # Examples
/// ```
/// use near_sdk::env::ed25519_verify;
/// use hex;
///
/// assert_eq!(
///     ed25519_verify(
///         hex::decode("41C44494DAB13009BE73D2CCBD3A49677DDC1F26AD2823CE72833CE4B9603F77CA70A9E179272D92D28E8B2AE7006747C87AB1890362A50347EFF553F5EC4008")
///             .expect("Decoding failed")
///             .as_slice()
///             .try_into()
///             .unwrap(),
///         b"Hello world!",
///         hex::decode("9C16937BF04CCE709FED52344C43634F1E7A05FC29DD41F48844C3588C7FE663")
///             .expect("Decoding failed")
///             .as_slice()
///             .try_into()
///             .unwrap(),
///     ),
///     true
/// );
///
/// assert_eq!(
///     ed25519_verify(
///         hex::decode("41C44494DAB13009BE73D2CCBD3A49677DDC1F26AD2823CE72833CE4B9603F77CA70A9E179272D92D28E8B2AE7006747C87AB1890362A50347EFF553F5EC4008")
///             .expect("Decoding failed")
///             .as_slice()
///             .try_into()
///             .unwrap(),
///         b"Modified message!",
///         hex::decode("9C16937BF04CCE709FED52344C43634F1E7A05FC29DD41F48844C3588C7FE663")
///             .expect("Decoding failed")
///             .as_slice()
///             .try_into()
///             .unwrap(),
///     ),
///     false
/// );
/// ```
pub fn ed25519_verify(
    signature: &[u8; 64],
    message: impl AsRef<[u8]>,
    public_key: &[u8; 32],
) -> bool {
    let message = message.as_ref();
    unsafe {
        sys::ed25519_verify(
            signature.len() as _,
            signature.as_ptr() as _,
            message.len() as _,
            message.as_ptr() as _,
            public_key.len() as _,
            public_key.as_ptr() as _,
        ) == 1
    }
}

/// Compute alt_bn128 g1 multiexp.
///
/// `alt_bn128` is a specific curve from the Barreto-Naehrig(BN) family. It is particularly
/// well-suited for ZK proofs.
///
/// See also: [EIP-196](https://eips.ethereum.org/EIPS/eip-196)
pub fn alt_bn128_g1_multiexp(value: impl AsRef<[u8]>) -> Vec<u8> {
    let value = value.as_ref();
    unsafe {
        sys::alt_bn128_g1_multiexp(value.len() as _, value.as_ptr() as _, ATOMIC_OP_REGISTER);
    };
    match read_register(ATOMIC_OP_REGISTER) {
        Some(result) => result,
        None => panic_str(REGISTER_EXPECTED_ERR),
    }
}

/// Compute alt_bn128 g1 sum.
///
/// `alt_bn128` is a specific curve from the Barreto-Naehrig(BN) family. It is particularly
/// well-suited for ZK proofs.
///
/// See also: [EIP-196](https://eips.ethereum.org/EIPS/eip-196)
pub fn alt_bn128_g1_sum(value: impl AsRef<[u8]>) -> Vec<u8> {
    let value = value.as_ref();
    unsafe {
        sys::alt_bn128_g1_sum(value.len() as _, value.as_ptr() as _, ATOMIC_OP_REGISTER);
    };
    match read_register(ATOMIC_OP_REGISTER) {
        Some(result) => result,
        None => panic_str(REGISTER_EXPECTED_ERR),
    }
}
/// Compute pairing check
///
/// `alt_bn128` is a specific curve from the Barreto-Naehrig(BN) family. It is particularly
/// well-suited for ZK proofs.
///
/// See also: [EIP-197](https://eips.ethereum.org/EIPS/eip-197)
pub fn alt_bn128_pairing_check(value: impl AsRef<[u8]>) -> bool {
    let value = value.as_ref();
    unsafe { sys::alt_bn128_pairing_check(value.len() as _, value.as_ptr() as _) == 1 }
}

// #############
// # BLS12-381 #
// #############

/// Compute BLS12-381 G1 sum.
///
/// See also: [IETF draft-irtf-cfrg-pairing-friendly-curves](https://datatracker.ietf.org/doc/html/draft-irtf-cfrg-pairing-friendly-curves)
pub fn bls12381_p1_sum(value: impl AsRef<[u8]>) -> Vec<u8> {
    let value = value.as_ref();
    unsafe {
        sys::bls12381_p1_sum(value.len() as _, value.as_ptr() as _, ATOMIC_OP_REGISTER);
    };
    match read_register(ATOMIC_OP_REGISTER) {
        Some(result) => result,
        None => panic_str(REGISTER_EXPECTED_ERR),
    }
}

/// Compute BLS12-381 G2 sum.
pub fn bls12381_p2_sum(value: impl AsRef<[u8]>) -> Vec<u8> {
    let value = value.as_ref();
    unsafe {
        sys::bls12381_p2_sum(value.len() as _, value.as_ptr() as _, ATOMIC_OP_REGISTER);
    };
    match read_register(ATOMIC_OP_REGISTER) {
        Some(result) => result,
        None => panic_str(REGISTER_EXPECTED_ERR),
    }
}

/// Compute BLS12-381 G1 multiexponentiation.
pub fn bls12381_g1_multiexp(value: impl AsRef<[u8]>) -> Vec<u8> {
    let value = value.as_ref();
    unsafe {
        sys::bls12381_g1_multiexp(value.len() as _, value.as_ptr() as _, ATOMIC_OP_REGISTER);
    };
    match read_register(ATOMIC_OP_REGISTER) {
        Some(result) => result,
        None => panic_str(REGISTER_EXPECTED_ERR),
    }
}

/// Compute BLS12-381 G2 multiexponentiation.
pub fn bls12381_g2_multiexp(value: impl AsRef<[u8]>) -> Vec<u8> {
    let value = value.as_ref();
    unsafe {
        sys::bls12381_g2_multiexp(value.len() as _, value.as_ptr() as _, ATOMIC_OP_REGISTER);
    };
    match read_register(ATOMIC_OP_REGISTER) {
        Some(result) => result,
        None => panic_str(REGISTER_EXPECTED_ERR),
    }
}

/// Map an Fp element to a BLS12-381 G1 point.
pub fn bls12381_map_fp_to_g1(value: impl AsRef<[u8]>) -> Vec<u8> {
    let value = value.as_ref();
    unsafe {
        sys::bls12381_map_fp_to_g1(value.len() as _, value.as_ptr() as _, ATOMIC_OP_REGISTER);
    };
    match read_register(ATOMIC_OP_REGISTER) {
        Some(result) => result,
        None => panic_str(REGISTER_EXPECTED_ERR),
    }
}

/// Map an Fp2 element to a BLS12-381 G2 point.
pub fn bls12381_map_fp2_to_g2(value: impl AsRef<[u8]>) -> Vec<u8> {
    let value = value.as_ref();
    unsafe {
        sys::bls12381_map_fp2_to_g2(value.len() as _, value.as_ptr() as _, ATOMIC_OP_REGISTER);
    };
    match read_register(ATOMIC_OP_REGISTER) {
        Some(result) => result,
        None => panic_str(REGISTER_EXPECTED_ERR),
    }
}

/// Perform BLS12-381 pairing check. Returns true if the pairing check passes.
pub fn bls12381_pairing_check(value: impl AsRef<[u8]>) -> bool {
    let value = value.as_ref();
    unsafe { sys::bls12381_pairing_check(value.len() as _, value.as_ptr() as _) == 0 }
}

/// Decompress a BLS12-381 G1 point.
pub fn bls12381_p1_decompress(value: impl AsRef<[u8]>) -> Vec<u8> {
    let value = value.as_ref();
    unsafe {
        sys::bls12381_p1_decompress(value.len() as _, value.as_ptr() as _, ATOMIC_OP_REGISTER);
    };
    match read_register(ATOMIC_OP_REGISTER) {
        Some(result) => result,
        None => panic_str(REGISTER_EXPECTED_ERR),
    }
}

/// Decompress a BLS12-381 G2 point.
pub fn bls12381_p2_decompress(value: impl AsRef<[u8]>) -> Vec<u8> {
    let value = value.as_ref();
    unsafe {
        sys::bls12381_p2_decompress(value.len() as _, value.as_ptr() as _, ATOMIC_OP_REGISTER);
    };
    match read_register(ATOMIC_OP_REGISTER) {
        Some(result) => result,
        None => panic_str(REGISTER_EXPECTED_ERR),
    }
}

// ################
// # Promises API #
// ################
/// Creates a promise that will execute a method on account with given arguments and attaches
/// the given amount and gas.
///
/// # Examples
/// ```
/// use near_sdk::env::promise_create;
/// use near_sdk::serde_json;
/// use near_sdk::{AccountId, NearToken, Gas};
/// use std::str::FromStr;
///
/// let promise = promise_create(
///     "counter.near".parse::<AccountId>().unwrap(),
///     "increment",
///     serde_json::json!({
///         "value": 5
///     }).to_string(),
///     NearToken::from_yoctonear(0),
///     Gas::from_tgas(30)
/// );
/// ```
///
/// More info about promises in [NEAR documentation](https://docs.near.org/build/smart-contracts/anatomy/crosscontract#promises)
///
/// More low-level info here: [`near_vm_runner::logic::VMLogic::promise_create`]
///
/// Example usages of this low-level api are <https://github.com/near/near-sdk-rs/tree/master/examples/factory-contract/low-level/src/lib.rs> and <https://github.com/near/near-sdk-rs/blob/master/examples/cross-contract-calls/low-level/src/lib.rs>
///
pub fn promise_create(
    account_id: impl AsRef<AccountIdRef>,
    function_name: impl AsRef<str>,
    arguments: impl AsRef<[u8]>,
    amount: NearToken,
    gas: Gas,
) -> PromiseIndex {
    let account_id = account_id.as_ref().as_bytes();
    let function_name = function_name.as_ref();
    let arguments = arguments.as_ref();
    unsafe {
        PromiseIndex(sys::promise_create(
            account_id.len() as _,
            account_id.as_ptr() as _,
            function_name.len() as _,
            function_name.as_ptr() as _,
            arguments.len() as _,
            arguments.as_ptr() as _,
            &amount.as_yoctonear() as *const u128 as _,
            gas.as_gas(),
        ))
    }
}

/// Attaches the callback (which is a [`near_primitives::action::FunctionCallAction`]) that is executed after promise pointed by `promise_idx` is complete.
///
/// # Examples
/// ```
/// use near_sdk::env::{promise_create, promise_then};
/// use near_sdk::serde_json;
/// use near_sdk::{AccountId, NearToken, Gas};
/// use std::str::FromStr;
///
/// let promise = promise_create(
///     "counter.near".parse::<AccountId>().unwrap(),
///     "increment",
///     serde_json::json!({
///         "value": 5
///     }).to_string().into_bytes().as_slice(),
///     NearToken::from_yoctonear(0),
///     Gas::from_tgas(30)
/// );
///
/// let chained_promise = promise_then(
///     promise,
///     "greetings.near".parse::<AccountId>().unwrap(),
///     "set_greeting",
///     serde_json::json!({
///         "text": "Hello World"
///     }).to_string().into_bytes().as_slice(),
///     NearToken::from_yoctonear(4000000000000),
///     Gas::from_tgas(30)
/// );
/// ```
/// More low-level info here: [`near_vm_runner::logic::VMLogic::promise_then`]
///
/// Example usages of this low-level api are <https://github.com/near/near-sdk-rs/tree/master/examples/factory-contract/low-level/src/lib.rs> and <https://github.com/near/near-sdk-rs/blob/master/examples/cross-contract-calls/low-level/src/lib.rs>
pub fn promise_then(
    promise_idx: PromiseIndex,
    account_id: impl AsRef<AccountIdRef>,
    function_name: impl AsRef<str>,
    arguments: impl AsRef<[u8]>,
    amount: NearToken,
    gas: Gas,
) -> PromiseIndex {
    let account_id = account_id.as_ref().as_bytes();
    let function_name = function_name.as_ref();
    let arguments = arguments.as_ref();
    unsafe {
        PromiseIndex(sys::promise_then(
            promise_idx.0,
            account_id.len() as _,
            account_id.as_ptr() as _,
            function_name.len() as _,
            function_name.as_ptr() as _,
            arguments.len() as _,
            arguments.as_ptr() as _,
            &amount.as_yoctonear() as *const u128 as _,
            gas.as_gas(),
        ))
    }
}

/// Creates a new promise which completes when time all promises passed as arguments complete.
///
/// # Examples
/// ```
/// use near_sdk::env::{promise_create, promise_and};
/// use near_sdk::serde_json;
/// use near_sdk::{AccountId, NearToken, Gas};
/// use std::str::FromStr;
///
/// let promise1 = promise_create(
///     "counter.near".parse::<AccountId>().unwrap(),
///     "increment",
///     serde_json::json!({
///         "value": 5
///     }).to_string().into_bytes().as_slice(),
///     NearToken::from_yoctonear(0),
///     Gas::from_tgas(30)
/// );
///
/// let promise2 = promise_create(
///     "greetings.near".parse::<AccountId>().unwrap(),
///     "set_greeting",
///     serde_json::json!({
///         "text": "Hello World"
///     }).to_string().into_bytes().as_slice(),
///     NearToken::from_yoctonear(4000000000000),
///     Gas::from_tgas(30)
/// );
///
/// let chained_promise = promise_and(&[promise1, promise2]);
/// ```
/// More low-level info here: [`near_vm_runner::logic::VMLogic::promise_and`]
pub fn promise_and(promise_indices: &[PromiseIndex]) -> PromiseIndex {
    let data = promise_indices.iter().map(|idx| idx.0.to_le_bytes()).collect::<Vec<_>>();
    unsafe { PromiseIndex(sys::promise_and(data.as_ptr() as _, promise_indices.len() as _)) }
}

/// # Examples
/// ```no_run
///
/// use near_sdk::env;
/// use near_sdk::AccountId;
/// use std::str::FromStr;
///
/// let promise = env::promise_batch_create(
///     &"receiver.near".parse::<AccountId>().unwrap()
/// );
/// ```
/// Create a NEAR promise which will have multiple promise actions inside.
///
/// Example:
/// ```no_run
/// use near_sdk::{env, NearToken, Gas, AccountId};
///
/// let promise_index = env::promise_batch_create(
///     &"example.near".parse::<AccountId>().unwrap()
/// );
///
/// // Adding actions to the promise
/// env::promise_batch_action_transfer(promise_index, NearToken::from_near(10u128)); // Transfer 10 NEAR
/// env::promise_batch_action_function_call(
///     promise_index,
///     "method_name", // Target method
///     b"{}",           // Arguments
///     NearToken::from_near(0), // Attached deposit
///     Gas::from_tgas(5)        // Gas for execution
/// );
/// ```
/// All actions in a batch are executed in the order they were added.
/// Batched actions act as a unit: they execute in the same receipt, and if any fails, then they all get reverted.
/// More information about batching actions can be found in [NEAR documentation](https://docs.near.org/build/smart-contracts/anatomy/actions)
/// More low-level info here: [`near_vm_runner::logic::VMLogic::promise_batch_create`]
/// See example of usage [here](https://github.com/near/near-sdk-rs/blob/master/examples/factory-contract/low-level/src/lib.rs)
pub fn promise_batch_create(account_id: impl AsRef<AccountIdRef>) -> PromiseIndex {
    let account_id = account_id.as_ref().as_str();
    unsafe {
        PromiseIndex(sys::promise_batch_create(account_id.len() as _, account_id.as_ptr() as _))
    }
}

/// # Examples
/// ```
/// use near_sdk::env::{promise_batch_then, promise_create};
/// use near_sdk::serde_json;
/// use near_sdk::{AccountId, NearToken, Gas};
/// use std::str::FromStr;
///
/// let promise = promise_create(
///     "counter.near".parse::<AccountId>().unwrap(),
///     "increment",
///     serde_json::json!({
///         "value": 5
///     }).to_string().into_bytes().as_slice(),
///     NearToken::from_yoctonear(0),
///     Gas::from_tgas(30)
/// );
///
/// let new_promise = promise_batch_then(
///     promise,
///     "receiver.near".parse::<AccountId>().unwrap()
/// );
/// ```
/// Attach a callback NEAR promise to a batch of NEAR promise actions.
///
/// More info about batching [here](crate::env::promise_batch_create)
/// More low-level info here: [`near_vm_runner::logic::VMLogic::promise_batch_then`]
pub fn promise_batch_then(
    promise_index: PromiseIndex,
    account_id: impl AsRef<AccountIdRef>,
) -> PromiseIndex {
    let account_id = account_id.as_ref().as_str();
    unsafe {
        PromiseIndex(sys::promise_batch_then(
            promise_index.0,
            account_id.len() as _,
            account_id.as_ptr() as _,
        ))
    }
}

/// Set the account id that will receive the refund if the promise panics.
/// Uses low-level [`crate::sys::promise_set_refund_to`]
///
/// # Examples
/// ```
/// use near_sdk::env::{promise_set_refund_to, promise_create};
/// use near_sdk::{AccountId, Gas, NearToken};
/// use std::str::FromStr;
///
/// let promise = promise_create(
///     "account.near".parse::<AccountId>().unwrap(),
///     "method",
///     [],
///     NearToken::from_millinear(1),
///     Gas::from_tgas(1),
/// );
<<<<<<< HEAD
/// promise_set_refund_to(promise, "refund.near".parse::<AccountId>().unwrap());
=======
/// promise_set_refund_to(promise, &"refund.near".parse().unwrap());
>>>>>>> edeb58da
/// ```
#[cfg(feature = "deterministic-account-ids")]
pub fn promise_set_refund_to(promise_index: PromiseIndex, account_id: impl AsRef<AccountIdRef>) {
    let account_id = account_id.as_ref().as_str();
    unsafe {
        sys::promise_set_refund_to(promise_index.0, account_id.len() as _, account_id.as_ptr() as _)
    }
}

/// Appends `DeterministicStateInit` action to the batch of actions for the given promise
/// pointed by `promise_index`.
/// Uses low-level [`crate::sys::promise_batch_action_state_init`]
///
/// # Examples
/// ```
<<<<<<< HEAD
/// use near_sdk::{AccountId, NearToken, Gas, env::{promise_batch_action_state_init, promise_create}};
/// use hex_literal::hex;
=======
/// use near_sdk::env::{promise_batch_action_state_init, promise_create};
/// use near_sdk::{AccountId, CryptoHash, Gas, NearToken};
/// use std::str::FromStr;
>>>>>>> edeb58da
///
/// let promise_idx = promise_create(
///     "account.near".parse::<AccountId>().unwrap(),
///     "method",
///     [],
///     NearToken::from_millinear(1),
///     Gas::from_tgas(1),
<<<<<<< HEAD
/// );
/// promise_batch_action_state_init(
///     promise_idx,
///     hex!("acbd03da36aeab52cb6924e5fa4c2771c77669006b819d0a39c0952346650fe0"), // code hash
///     NearToken::from_millinear(1)
/// );
=======
/// );
/// promise_batch_action_state_init(promise, [0; 32], NearToken::from_millinear(1));
/// ```
>>>>>>> edeb58da
#[cfg(feature = "deterministic-account-ids")]
pub fn promise_batch_action_state_init(
    promise_index: PromiseIndex,
    code: CryptoHash,
    amount: NearToken,
) -> ActionIndex {
    unsafe {
        sys::promise_batch_action_state_init(
            promise_index.0,
            code.len() as _,
            code.as_ptr() as _,
            &amount.as_yoctonear() as *const u128 as _,
        )
    }
}

/// Appends `DeterministicStateInit` action to the batch of actions for the given promise
/// pointed by `promise_index`.
/// Uses low-level [`crate::sys::promise_batch_action_state_init_by_account_id`]
///
/// # Examples
/// ```
/// use near_sdk::env::{promise_batch_action_state_init_by_account_id, promise_create};
<<<<<<< HEAD
/// use near_sdk::{AccountId, NearToken, Gas};
/// use std::str::FromStr;
=======
/// use near_sdk::{AccountId, Gas, NearToken};
>>>>>>> edeb58da
///
/// let account_id: AccountId = "account.near".parse().unwrap();
/// let promise = promise_create(
<<<<<<< HEAD
///     "account.near".parse::<AccountId>().unwrap(),
=======
///     account_id.clone(),
>>>>>>> edeb58da
///     "method",
///     [],
///     NearToken::from_millinear(1),
///     Gas::from_tgas(1),
/// );
<<<<<<< HEAD
/// promise_batch_action_state_init_by_account_id(promise, "account.near".parse::<AccountId>().unwrap(), NearToken::from_millinear(1));
=======
/// promise_batch_action_state_init_by_account_id(promise, &account_id, NearToken::from_millinear(1));
>>>>>>> edeb58da
/// ```
#[cfg(feature = "deterministic-account-ids")]
pub fn promise_batch_action_state_init_by_account_id(
    promise_index: PromiseIndex,
    account_id: impl AsRef<AccountIdRef>,
    amount: NearToken,
) -> ActionIndex {
<<<<<<< HEAD
    let account_id = account_id.as_ref().as_bytes();
=======
    let account_id: &str = account_id.as_ref().as_str();
>>>>>>> edeb58da
    unsafe {
        sys::promise_batch_action_state_init_by_account_id(
            promise_index.0,
            account_id.len() as _,
            account_id.as_ptr() as _,
            &amount.as_yoctonear() as *const u128 as _,
        )
    }
}

/// Appends a data entry to an existing `DeterministicStateInit` action.
/// Uses low-level [`crate::sys::set_state_init_data_entry`]
///
/// # Examples
/// ```
<<<<<<< HEAD
/// use near_sdk::{
///     AccountId, NearToken, Gas,
///     env::{promise_create, promise_batch_action_state_init_by_account_id, set_state_init_data_entry}
/// };
=======
/// use near_sdk::env::{set_state_init_data_entry, promise_batch_action_state_init_by_account_id, promise_create};
/// use near_sdk::{AccountId, Gas, NearToken};
>>>>>>> edeb58da
/// use std::str::FromStr;
///
/// let account_id: AccountId = "account.near".parse().unwrap();
/// let promise = promise_create(
<<<<<<< HEAD
///     "account.near".parse::<AccountId>().unwrap(),
=======
///     account_id.clone(),
>>>>>>> edeb58da
///     "method",
///     [],
///     NearToken::from_millinear(1),
///     Gas::from_tgas(1),
/// );
<<<<<<< HEAD
/// let action_index = promise_batch_action_state_init_by_account_id(promise, "account.near".parse::<AccountId>().unwrap(), NearToken::from_millinear(1));
=======
/// let action_index = promise_batch_action_state_init_by_account_id(promise, &account_id, NearToken::from_millinear(1));
>>>>>>> edeb58da
/// set_state_init_data_entry(promise, action_index, b"key", b"value");
/// ```
#[cfg(feature = "deterministic-account-ids")]
pub fn set_state_init_data_entry(
    promise_index: PromiseIndex,
    action_index: ActionIndex,
    key: impl AsRef<[u8]>,
    value: impl AsRef<[u8]>,
) {
    let key = key.as_ref();
    let value = value.as_ref();
    unsafe {
        sys::set_state_init_data_entry(
            promise_index.0,
            action_index,
            key.len() as _,
            key.as_ptr() as _,
            value.len() as _,
            value.as_ptr() as _,
        )
    }
}
/// Attach a create account promise action to the NEAR promise index with the provided promise index.
///
/// More info about batching [here](crate::env::promise_batch_create)
///
/// # Examples
/// ```
/// use near_sdk::env::{promise_batch_action_create_account, promise_batch_create};
/// use near_sdk::AccountId;
/// use std::str::FromStr;
///
/// let promise = promise_batch_create(
///     &AccountId::from_str("new_account.near").unwrap()
/// );
///
/// promise_batch_action_create_account(promise);
/// ```
///
/// More low-level info here: [`near_vm_runner::logic::VMLogic::promise_batch_action_create_account`]
/// See example of usage [here](https://github.com/near/near-sdk-rs/blob/master/examples/factory-contract/low-level/src/lib.rs)
pub fn promise_batch_action_create_account(promise_index: PromiseIndex) {
    unsafe { sys::promise_batch_action_create_account(promise_index.0) }
}

/// Attach a deploy contract promise action to the NEAR promise index with the provided promise index.
///
/// More info about batching [here](crate::env::promise_batch_create)
/// # Examples
/// ```
/// use near_sdk::env::{promise_batch_action_deploy_contract, promise_batch_create};
/// use near_sdk::AccountId;
/// use std::str::FromStr;
///
/// let promise = promise_batch_create(
///     &AccountId::from_str("contract.near").unwrap()
/// );
///
/// let code = [0; 1487];
/// promise_batch_action_deploy_contract(promise, &code);
/// ```
/// More low-level info here: [`near_vm_runner::logic::VMLogic::promise_batch_action_deploy_contract`]
/// See example of usage [here](https://github.com/near/near-sdk-rs/blob/master/examples/factory-contract/low-level/src/lib.rs)
pub fn promise_batch_action_deploy_contract(promise_index: PromiseIndex, code: impl AsRef<[u8]>) {
    let code = code.as_ref();
    unsafe {
        sys::promise_batch_action_deploy_contract(
            promise_index.0,
            code.len() as _,
            code.as_ptr() as _,
        )
    }
}

/// Attach a function call promise action to the NEAR promise index with the provided promise index.
///
/// More info about batching [here](crate::env::promise_batch_create)
/// # Examples
/// ```
/// use near_sdk::env::{promise_batch_action_function_call, promise_batch_create};
/// use near_sdk::serde_json;
/// use near_sdk::{AccountId, NearToken, Gas};
/// use std::str::FromStr;
///
/// let promise = promise_batch_create(
///     &AccountId::from_str("counter.near").unwrap()
/// );
///
/// promise_batch_action_function_call(
///     promise,
///     "increase",
///     serde_json::json!({ "value": 5 }).to_string().into_bytes().as_slice(),
///     NearToken::from_yoctonear(0),
///     Gas::from_tgas(30)
/// );
/// ```
/// More low-level info here: [`near_vm_runner::logic::VMLogic::promise_batch_action_function_call`]
pub fn promise_batch_action_function_call(
    promise_index: PromiseIndex,
    function_name: impl AsRef<str>,
    arguments: impl AsRef<[u8]>,
    amount: NearToken,
    gas: Gas,
) {
    let function_name = function_name.as_ref();
    let arguments = arguments.as_ref();
    unsafe {
        sys::promise_batch_action_function_call(
            promise_index.0,
            function_name.len() as _,
            function_name.as_ptr() as _,
            arguments.len() as _,
            arguments.as_ptr() as _,
            &amount.as_yoctonear() as *const u128 as _,
            gas.as_gas(),
        )
    }
}

/// Attach a function call with specific gas weight promise action to the NEAR promise index with the provided promise index.
///
/// More info about batching [here](crate::env::promise_batch_create)
/// # Examples
/// ```
/// use near_sdk::env::{promise_batch_action_function_call_weight, promise_batch_create};
/// use near_sdk::serde_json;
/// use near_sdk::{AccountId, NearToken, Gas, GasWeight};
/// use std::str::FromStr;
///
/// let promise = promise_batch_create(
///     &AccountId::from_str("counter.near").unwrap()
/// );
///
/// promise_batch_action_function_call_weight(
///     promise,
///     "increase",
///     serde_json::json!({ "value": 5 }).to_string().into_bytes().as_slice(),
///     NearToken::from_yoctonear(0),
///     Gas::from_tgas(30),
///     GasWeight(1)
/// );
/// ```
/// More low-level info here: [`near_vm_runner::logic::VMLogic::promise_batch_action_function_call_weight`]
pub fn promise_batch_action_function_call_weight(
    promise_index: PromiseIndex,
    function_name: impl AsRef<str>,
    arguments: impl AsRef<[u8]>,
    amount: NearToken,
    gas: Gas,
    weight: GasWeight,
) {
    let function_name = function_name.as_ref();
    let arguments = arguments.as_ref();
    unsafe {
        sys::promise_batch_action_function_call_weight(
            promise_index.0,
            function_name.len() as _,
            function_name.as_ptr() as _,
            arguments.len() as _,
            arguments.as_ptr() as _,
            &amount.as_yoctonear() as *const u128 as _,
            gas.as_gas(),
            weight.0,
        )
    }
}

/// Attach a transfer promise action to the NEAR promise index with the provided promise index.
///
/// More info about batching [here](crate::env::promise_batch_create)
/// # Examples
/// ```
/// use near_sdk::env::{promise_batch_action_transfer, promise_batch_create};
/// use near_sdk::{NearToken, AccountId};
/// use std::str::FromStr;
///
/// let promise = promise_batch_create(
///     &AccountId::from_str("receiver.near").unwrap()
/// );
///
/// promise_batch_action_transfer(
///     promise,
///     NearToken::from_near(1),
/// );
/// ```
/// More low-level info here: [`near_vm_runner::logic::VMLogic::promise_batch_action_transfer`]
/// See example of usage [here](https://github.com/near/near-sdk-rs/blob/master/examples/factory-contract/low-level/src/lib.rs)
pub fn promise_batch_action_transfer(promise_index: PromiseIndex, amount: NearToken) {
    unsafe {
        sys::promise_batch_action_transfer(
            promise_index.0,
            &amount.as_yoctonear() as *const u128 as _,
        )
    }
}

/// Attach a stake promise action to the NEAR promise index with the provided promise index.
///
/// More info about batching [here](crate::env::promise_batch_create)
/// # Examples
/// ```
/// use near_sdk::env::{promise_batch_action_stake, promise_batch_create};
/// use near_sdk::{NearToken, PublicKey, AccountId};
/// use std::str::FromStr;
///
/// let promise = promise_batch_create(
///     &AccountId::from_str("receiver.near").unwrap()
/// );
///
/// let pk: PublicKey = "secp256k1:qMoRgcoXai4mBPsdbHi1wfyxF9TdbPCF4qSDQTRP3TfescSRoUdSx6nmeQoN3aiwGzwMyGXAb1gUjBTv5AY8DXj".parse().unwrap();
/// promise_batch_action_stake(
///     promise,
///     NearToken::from_near(1),
///     &pk
/// );
/// ```
/// More low-level info here: [`near_vm_runner::logic::VMLogic::promise_batch_action_stake`]
pub fn promise_batch_action_stake(
    promise_index: PromiseIndex,
    amount: NearToken,
    public_key: &PublicKey,
) {
    unsafe {
        sys::promise_batch_action_stake(
            promise_index.0,
            &amount.as_yoctonear() as *const u128 as _,
            public_key.as_bytes().len() as _,
            public_key.as_bytes().as_ptr() as _,
        )
    }
}

/// Attach promise action that adds a full access key to the NEAR promise index with the provided promise index.
///
/// More info about batching [here](crate::env::promise_batch_create)
/// # Examples
/// ```
/// use near_sdk::env::{promise_batch_action_add_key_with_full_access, promise_batch_create};
/// use near_sdk::{PublicKey, AccountId};
/// use std::str::FromStr;
///
/// let promise = promise_batch_create(
///     &AccountId::from_str("receiver.near").unwrap()
/// );
///
/// let pk: PublicKey = "secp256k1:qMoRgcoXai4mBPsdbHi1wfyxF9TdbPCF4qSDQTRP3TfescSRoUdSx6nmeQoN3aiwGzwMyGXAb1gUjBTv5AY8DXj".parse().unwrap();
/// let nonce = 55;
/// promise_batch_action_add_key_with_full_access(
///     promise,
///     &pk,
///     nonce
/// );
/// ```
/// More low-level info here: [`near_vm_runner::logic::VMLogic::promise_batch_action_add_key_with_full_access`]
/// See example of usage [here](https://github.com/near/near-sdk-rs/blob/master/examples/factory-contract/low-level/src/lib.rs)
pub fn promise_batch_action_add_key_with_full_access(
    promise_index: PromiseIndex,
    public_key: &PublicKey,
    nonce: u64,
) {
    unsafe {
        sys::promise_batch_action_add_key_with_full_access(
            promise_index.0,
            public_key.as_bytes().len() as _,
            public_key.as_bytes().as_ptr() as _,
            nonce,
        )
    }
}

/// This is a short lived function while we migrate between the Balance and the allowance type
///
/// More info about batching [here](crate::env::promise_batch_create)
pub(crate) fn migrate_to_allowance(allowance: NearToken) -> Allowance {
    Allowance::limited(allowance).unwrap_or(Allowance::Unlimited)
}

/// # Examples
/// ```
/// use near_sdk::env::{promise_batch_action_add_key_with_function_call, promise_batch_create};
/// use near_sdk::{PublicKey, AccountId, NearToken};
/// use std::str::FromStr;
///
/// let promise = promise_batch_create(
///     &AccountId::from_str("receiver.near").unwrap()
/// );
///
/// let pk: PublicKey = "secp256k1:qMoRgcoXai4mBPsdbHi1wfyxF9TdbPCF4qSDQTRP3TfescSRoUdSx6nmeQoN3aiwGzwMyGXAb1gUjBTv5AY8DXj".parse().unwrap();
/// let nonce = 55;
/// promise_batch_action_add_key_with_function_call(
///     promise,
///     &pk,
///     nonce,
///     NearToken::from_near(1),
///     &AccountId::from_str("counter.near").unwrap(),
///     "increase,decrease"
/// );
/// ```
#[deprecated(since = "5.0.0", note = "Use add_access_key_allowance instead")]
pub fn promise_batch_action_add_key_with_function_call(
    promise_index: PromiseIndex,
    public_key: &PublicKey,
    nonce: u64,
    allowance: NearToken,
    receiver_id: impl AsRef<AccountIdRef>,
    function_names: impl AsRef<str>,
) {
    let allowance = migrate_to_allowance(allowance);
    promise_batch_action_add_key_allowance_with_function_call(
        promise_index,
        public_key,
        nonce,
        allowance,
        receiver_id,
        function_names,
    )
}

/// Attach promise action that adds a key with function call with specifi allowance to the NEAR promise index with the provided promise index.
///
/// More info about batching [here](crate::env::promise_batch_create)
/// # Examples
/// Unlimited allowance
/// ```
/// use near_sdk::env::{promise_batch_action_add_key_allowance_with_function_call, promise_batch_create};
/// use near_sdk::{PublicKey, AccountId, Allowance};
/// use std::str::FromStr;
///
/// let promise = promise_batch_create(
///     &AccountId::from_str("receiver.near").unwrap()
/// );
///
/// let pk: PublicKey = "secp256k1:qMoRgcoXai4mBPsdbHi1wfyxF9TdbPCF4qSDQTRP3TfescSRoUdSx6nmeQoN3aiwGzwMyGXAb1gUjBTv5AY8DXj".parse().unwrap();
/// let nonce = 55;
/// promise_batch_action_add_key_allowance_with_function_call(
///     promise,
///     &pk,
///     nonce,
///     Allowance::unlimited(),
///     &AccountId::from_str("counter.near").unwrap(),
///     "increase,decrease"
/// );
/// ```
///
/// Limited allowance (1 NEAR)
/// ```
/// use near_sdk::env::{promise_batch_action_add_key_allowance_with_function_call, promise_batch_create};
/// use near_sdk::{PublicKey, AccountId, Allowance, NearToken};
/// use std::str::FromStr;
///
/// let promise = promise_batch_create(
///     &AccountId::from_str("receiver.near").unwrap()
/// );
///
/// let pk: PublicKey = "secp256k1:qMoRgcoXai4mBPsdbHi1wfyxF9TdbPCF4qSDQTRP3TfescSRoUdSx6nmeQoN3aiwGzwMyGXAb1gUjBTv5AY8DXj".parse().unwrap();
/// let nonce = 55;
/// promise_batch_action_add_key_allowance_with_function_call(
///     promise,
///     &pk,
///     nonce,
///     Allowance::limited(NearToken::from_near(1)).unwrap(),
///     &AccountId::from_str("counter.near").unwrap(),
///     "increase,decrease"
/// );
/// ```
pub fn promise_batch_action_add_key_allowance_with_function_call(
    promise_index: PromiseIndex,
    public_key: &PublicKey,
    nonce: u64,
    allowance: Allowance,
    receiver_id: impl AsRef<AccountIdRef>,
    function_names: impl AsRef<str>,
) {
    let receiver_id = receiver_id.as_ref().as_str();
    let function_names = function_names.as_ref();
    let allowance = match allowance {
        Allowance::Limited(x) => x.get(),
        Allowance::Unlimited => 0,
    };
    unsafe {
        sys::promise_batch_action_add_key_with_function_call(
            promise_index.0,
            public_key.as_bytes().len() as _,
            public_key.as_bytes().as_ptr() as _,
            nonce,
            &allowance as *const u128 as _,
            receiver_id.len() as _,
            receiver_id.as_ptr() as _,
            function_names.len() as _,
            function_names.as_ptr() as _,
        )
    }
}

/// Attach promise action that deletes the key to the NEAR promise index with the provided promise index.
///
/// More info about batching [here](crate::env::promise_batch_create)
/// # Examples
/// ```
/// use near_sdk::env::{promise_batch_action_delete_key, promise_batch_create};
/// use near_sdk::{PublicKey, AccountId};
/// use std::str::FromStr;
///
/// let promise = promise_batch_create(
///     &AccountId::from_str("receiver.near").unwrap()
/// );
///
/// let pk: PublicKey = "secp256k1:qMoRgcoXai4mBPsdbHi1wfyxF9TdbPCF4qSDQTRP3TfescSRoUdSx6nmeQoN3aiwGzwMyGXAb1gUjBTv5AY8DXj".parse().unwrap();
/// promise_batch_action_delete_key(
///     promise,
///     &pk
/// );
/// ```
/// More low-level info here: [`near_vm_runner::logic::VMLogic::promise_batch_action_delete_key`]
pub fn promise_batch_action_delete_key(promise_index: PromiseIndex, public_key: &PublicKey) {
    unsafe {
        sys::promise_batch_action_delete_key(
            promise_index.0,
            public_key.as_bytes().len() as _,
            public_key.as_bytes().as_ptr() as _,
        )
    }
}

/// Attach promise action that deletes the account to the NEAR promise index with the provided promise index.
///
/// More info about batching [here](crate::env::promise_batch_create)
/// # Examples
/// ```
/// use near_sdk::env::{promise_batch_action_delete_account, promise_batch_create};
/// use near_sdk::AccountId;
/// use std::str::FromStr;
///
/// let promise = promise_batch_create(
///     &AccountId::from_str("receiver.near").unwrap()
/// );
///
/// promise_batch_action_delete_account(
///     promise,
///     &AccountId::from_str("beneficiary.near").unwrap()
/// );
/// ```
/// More low-level info here: [`near_vm_runner::logic::VMLogic::promise_batch_action_delete_account`]
pub fn promise_batch_action_delete_account(
    promise_index: PromiseIndex,
    beneficiary_id: impl AsRef<AccountIdRef>,
) {
    let beneficiary_id = beneficiary_id.as_ref().as_str();
    unsafe {
        sys::promise_batch_action_delete_account(
            promise_index.0,
            beneficiary_id.len() as _,
            beneficiary_id.as_ptr() as _,
        )
    }
}

#[cfg(feature = "global-contracts")]
/// Deploys a global contract using the provided contract code.
///
/// # Arguments
/// * `promise_index` - Promise batch index
/// * `code` - Contract bytecode to deploy as a global contract
///
/// # Examples
/// ```no_run
/// use near_sdk::{env, AccountId, PromiseIndex};
///
/// let promise = env::promise_batch_create("alice.near".parse::<AccountId>().unwrap());
/// let code = vec![0u8; 100]; // Contract bytecode
/// env::promise_batch_action_deploy_global_contract(promise, code);
/// ```
pub fn promise_batch_action_deploy_global_contract(
    promise_index: PromiseIndex,
    code: impl AsRef<[u8]>,
) {
    let code = code.as_ref();
    unsafe {
        sys::promise_batch_action_deploy_global_contract(
            promise_index.0,
            code.len() as _,
            code.as_ptr() as _,
        )
    }
}

#[cfg(feature = "global-contracts")]
/// Deploys a global contract by referencing another account's deployed code.
///
/// # Arguments
/// * `promise_index` - Promise batch index
/// * `code` - Contract bytecode to deploy as a global contract
///
/// # Examples
/// ```no_run
/// use near_sdk::{env, AccountId, PromiseIndex};
///
/// let promise = env::promise_batch_create(&"alice.near".parse::<AccountId>().unwrap());
/// let code = vec![0u8; 100]; // Contract bytecode
/// env::promise_batch_action_deploy_global_contract_by_account_id(promise, &code);
/// ```
pub fn promise_batch_action_deploy_global_contract_by_account_id(
    promise_index: PromiseIndex,
    code: impl AsRef<[u8]>,
) {
    let code = code.as_ref();
    unsafe {
        sys::promise_batch_action_deploy_global_contract_by_account_id(
            promise_index.0,
            code.len() as _,
            code.as_ptr() as _,
        )
    }
}

#[cfg(feature = "global-contracts")]
/// Uses an existing global contract by code hash.
///
/// # Arguments
/// * `promise_index` - Promise batch index
/// * `code_hash` - Hash of the global contract code to use
///
/// # Examples
/// ```no_run
/// use near_sdk::{env, AccountId, PromiseIndex};
///
/// let promise = env::promise_batch_create(&"alice.near".parse::<AccountId>().unwrap());
/// let code_hash = [0u8; 32]; // 32-byte hash (CryptoHash)
/// env::promise_batch_action_use_global_contract(promise, &code_hash);
/// ```
pub fn promise_batch_action_use_global_contract(
    promise_index: PromiseIndex,
    code_hash: &CryptoHash,
) {
    unsafe {
        sys::promise_batch_action_use_global_contract(
            promise_index.0,
            code_hash.len() as _,
            code_hash.as_ptr() as _,
        )
    }
}

#[cfg(feature = "global-contracts")]
/// Uses an existing global contract by referencing the account that deployed it.
///
/// # Arguments
/// * `promise_index` - Promise batch index
/// * `account_id` - Account ID that deployed the global contract
///
/// # Examples
/// ```no_run
/// use near_sdk::{env, PromiseIndex, AccountId};
/// use std::str::FromStr;
///
/// let promise = env::promise_batch_create(&"alice.near".parse::<AccountId>().unwrap());
/// env::promise_batch_action_use_global_contract_by_account_id(
///     promise,
///     AccountId::from_str("deployer.near").unwrap()
/// );
/// ```
pub fn promise_batch_action_use_global_contract_by_account_id(
    promise_index: PromiseIndex,
    account_id: impl AsRef<AccountIdRef>,
) {
<<<<<<< HEAD
    let account_id = account_id.as_ref().as_str();
=======
    let account_id: &str = account_id.as_ref().as_str();
>>>>>>> edeb58da
    unsafe {
        sys::promise_batch_action_use_global_contract_by_account_id(
            promise_index.0,
            account_id.len() as _,
            account_id.as_ptr() as _,
        )
    }
}

/// If the current function is invoked by a callback we can access the execution results of the
/// promises that caused the callback. This function returns the number of complete and
/// incomplete callbacks.
///
/// # Examples
/// ```
/// use near_sdk::env::promise_results_count;
///
/// assert_eq!(promise_results_count(), 0);
/// ```
/// More low-level info here: [`near_vm_runner::logic::VMLogic::promise_results_count`]
///
/// See example of usage [here](https://github.com/near/near-sdk-rs/blob/master/examples/cross-contract-calls/low-level/src/lib.rs)
pub fn promise_results_count() -> u64 {
    maybe_cached!(u64: { unsafe { sys::promise_results_count() } })
}
/// If the current function is invoked by a callback we can access the execution results of the
/// promises that caused the callback.
///
/// # Examples
/// ```no_run
/// use near_sdk::env::{promise_result, promise_results_count, log_str};
/// use near_sdk::PromiseResult;
///
/// assert!(promise_results_count() > 0);
///
/// // The promise_index will be in the range [0, n)
/// // where n is the number of promises triggering this callback,
/// // retrieved from promise_results_count()
/// let promise_index = 0;
/// let result = promise_result(promise_index);
///
/// match result {
///     PromiseResult::Successful(data) => {
///         log_str(format!("Result as Vec<u8>: {:?}", data).as_str());
///     }
///     PromiseResult::Failed => {
///         log_str("Promise failed!");
///     }
/// };
/// ```
///
/// More low-level info here: [`near_vm_runner::logic::VMLogic::promise_result`]
///
/// Example usages:
/// - [near-contract-standards/src/fungible_token](https://github.com/near/near-sdk-rs/blob/189897180649bce47aefa4e5af03664ee525508d/near-contract-standards/src/fungible_token/core_impl.rs#L178)
/// - [near-contract-standards/src/non_fungible_token](https://github.com/near/near-sdk-rs/blob/189897180649bce47aefa4e5af03664ee525508d/near-contract-standards/src/non_fungible_token/core/core_impl.rs#L433)
/// - [examples/factory-contract/low-level](https://github.com/near/near-sdk-rs/blob/189897180649bce47aefa4e5af03664ee525508d/examples/factory-contract/low-level/src/lib.rs#L61)
/// - [examples/cross-contract-calls/low-level](https://github.com/near/near-sdk-rs/blob/189897180649bce47aefa4e5af03664ee525508d/examples/cross-contract-calls/low-level/src/lib.rs#L46)
pub fn promise_result(result_idx: u64) -> PromiseResult {
    match promise_result_internal(result_idx) {
        Ok(()) => {
            let data = expect_register(read_register(ATOMIC_OP_REGISTER));
            PromiseResult::Successful(data)
        }
        Err(PromiseError::Failed) => PromiseResult::Failed,
    }
}

pub(crate) fn promise_result_internal(result_idx: u64) -> Result<(), PromiseError> {
    match unsafe { sys::promise_result(result_idx, ATOMIC_OP_REGISTER) } {
        1 => Ok(()),
        2 => Err(PromiseError::Failed),
        _ => abort(),
    }
}

/// Consider the execution result of promise under `promise_idx` as execution result of this
/// function.
///
/// # Examples
/// ```
/// use near_sdk::env::{promise_create, promise_return};
/// use near_sdk::serde_json;
/// use near_sdk::{AccountId, NearToken, Gas};
/// use std::str::FromStr;
///
/// let promise = promise_create(
///     AccountId::from_str("counter.near").unwrap(),
///     "increment",
///     serde_json::json!({
///         "value": 5
///     }).to_string().into_bytes().as_slice(),
///     NearToken::from_yoctonear(0),
///     Gas::from_tgas(30)
/// );
///
/// promise_return(promise);
/// ```
/// More low-level info here: [`near_vm_runner::logic::VMLogic::promise_return`]
///
/// Example usages: [one](https://github.com/near/near-sdk-rs/tree/master/examples/cross-contract-calls/low-level/src/lib.rs), [two](https://github.com/near/near-sdk-rs/tree/master/examples/factory-contract/low-level/src/lib.rs)
pub fn promise_return(promise_idx: PromiseIndex) {
    unsafe { sys::promise_return(promise_idx.0) }
}

/// Creates a promise that will execute a method on the current account with given arguments.
/// Writes a resumption token (data id) to the specified register. The callback method will execute
/// after promise_yield_resume is called with the data id OR enough blocks have passed. The timeout
/// length is specified as a protocol-level parameter yield_timeout_length_in_blocks = 200.
///
/// The callback method will execute with a single promise input. Input will either be a payload
/// provided by the user when calling promise_yield_resume, or a PromiseError in case of timeout.
///
/// Resumption tokens are specific to the local account; promise_yield_resume must be called from
/// a method of the same contract.
///
/// # Examples
/// ```no_run
/// use near_sdk::env::{promise_yield_create, promise_yield_resume, read_register};
/// use near_sdk::serde_json;
/// use near_sdk::{Gas, GasWeight, CryptoHash};
///
/// let DATA_ID_REGISTER = 0;
/// // Create yield promise
/// let promise = promise_yield_create(
///     "increment",
///     // passed as arguments
///     serde_json::json!({
///         "value": 5
///     }).to_string().into_bytes().as_slice(),
///     Gas::from_tgas(10),
///     GasWeight(0),
///     DATA_ID_REGISTER
/// );
///
/// // Retrieve `data_id` for further resume
/// let data_id: CryptoHash = read_register(DATA_ID_REGISTER)
///     .expect("read_register failed")
///     .try_into()
///     .expect("conversion to CryptoHash failed");
///
/// // Resume execution using previously retrieved `data_id`
/// promise_yield_resume(
///     &data_id,
///     // passed as callback_result
///     serde_json::json!({
///         "key": "value",
///         "description": "some text"
///     }).to_string().into_bytes().as_slice()
/// );
/// ```
/// More low-level info here: [`near_vm_runner::logic::VMLogic::promise_yield_create`]
/// See example of usage [here](https://github.com/near/mpc/blob/79ec50759146221e7ad8bb04520f13333b75ca07/chain-signatures/contract/src/lib.rs#L689) and [here](https://github.com/near/near-sdk-rs/blob/master/examples/mpc-contract/src/lib.rs#L45)
pub fn promise_yield_create(
    function_name: impl AsRef<str>,
    arguments: impl AsRef<[u8]>,
    gas: Gas,
    weight: GasWeight,
    register_id: u64,
) -> PromiseIndex {
    let function_name = function_name.as_ref();
    let arguments = arguments.as_ref();
    unsafe {
        PromiseIndex(sys::promise_yield_create(
            function_name.len() as _,
            function_name.as_ptr() as _,
            arguments.len() as _,
            arguments.as_ptr() as _,
            gas.as_gas(),
            weight.0,
            register_id as _,
        ))
    }
}

/// Helper function that creates a yield promise and returns both the promise index and the yield ID.
///
/// This is a convenience wrapper around [`promise_yield_create`] that automatically reads the
/// yield ID from the register and returns it as a [`crate::YieldId`].
pub fn promise_yield_create_id(
    function_name: impl AsRef<str>,
    arguments: impl AsRef<[u8]>,
    gas: Gas,
    weight: GasWeight,
) -> (PromiseIndex, crate::YieldId) {
    let promise_index =
        promise_yield_create(function_name, arguments, gas, weight, ATOMIC_OP_REGISTER);
    // SAFETY: promise_yield_create writes a 32-byte yield ID to the register
    let yield_id = crate::YieldId(unsafe { read_register_fixed(ATOMIC_OP_REGISTER) });
    (promise_index, yield_id)
}

/// Accepts a resumption token `data_id` created by promise_yield_create on the local account.
/// `data` is a payload to be passed to the callback method as a promise input. Returns false if
/// no promise yield with the specified `data_id` is found. Returns true otherwise, guaranteeing
/// that the callback method will be executed with a user-provided payload.
///
/// If promise_yield_resume is called multiple times with the same `data_id`, it is possible to get
/// back multiple 'true' results. The payload from the first successful call is passed to the
/// callback.
///
/// # Examples
/// ```no_run
/// use near_sdk::env::{promise_yield_create, promise_yield_resume, read_register};
/// use near_sdk::serde_json;
/// use near_sdk::{Gas, GasWeight, CryptoHash};
///
/// let DATA_ID_REGISTER = 0;
/// // Create yield promise
/// let promise = promise_yield_create(
///     "increment",
///     // passed as arguments
///     serde_json::json!({
///         "value": 5
///     }).to_string().into_bytes().as_slice(),
///     Gas::from_tgas(10),
///     GasWeight(0),
///     DATA_ID_REGISTER
/// );
///
/// // Retrieve `data_id` for further resume
/// let data_id: CryptoHash = read_register(DATA_ID_REGISTER)
///     .expect("read_register failed")
///     .try_into()
///     .expect("conversion to CryptoHash failed");
///
/// // Resume execution using previously retrieved `data_id`
/// promise_yield_resume(
///     &data_id,
///     // passed as callback_result
///     serde_json::json!({
///         "key": "value",
///         "description": "some text"
///     }).to_string().into_bytes().as_slice()
/// );
/// ```
/// More low-level info here: [`near_vm_runner::logic::VMLogic::promise_yield_resume`]
/// See example of usage [here](https://github.com/near/mpc/blob/79ec50759146221e7ad8bb04520f13333b75ca07/chain-signatures/contract/src/lib.rs#L288) and [here](https://github.com/near/near-sdk-rs/blob/master/examples/mpc-contract/src/lib.rs#L84)
pub fn promise_yield_resume(data_id: &CryptoHash, data: impl AsRef<[u8]>) -> bool {
    let data = data.as_ref();
    unsafe {
        sys::promise_yield_resume(
            data_id.len() as _,
            data_id.as_ptr() as _,
            data.len() as _,
            data.as_ptr() as _,
        ) != 0
    }
}

// ###############
// # Validator API #
// ###############

/// For a given account return its current stake. If the account is not a validator, returns 0.
///
/// # Examples
/// ```
/// use near_sdk::env::validator_stake;
/// use near_sdk::{AccountId, NearToken};
/// use std::str::FromStr;
///
/// assert_eq!(
///     validator_stake(&AccountId::from_str("bob.near").unwrap()),
///     NearToken::from_yoctonear(0)
/// );
/// ```
pub fn validator_stake(account_id: impl AsRef<AccountIdRef>) -> NearToken {
    let account_id = account_id.as_ref().as_str();
    let mut data = [0u8; size_of::<NearToken>()];
    unsafe {
        sys::validator_stake(
            account_id.len() as _,
            account_id.as_ptr() as _,
            data.as_mut_ptr() as u64,
        )
    };
    NearToken::from_yoctonear(u128::from_le_bytes(data))
}

/// Returns the total stake of validators in the current epoch.
///
/// # Examples
/// ```
/// use near_sdk::env::validator_total_stake;
/// use near_sdk::NearToken;
///
/// assert_eq!(
///     validator_total_stake(),
///     NearToken::from_yoctonear(0)
/// );
/// ```
pub fn validator_total_stake() -> NearToken {
    let mut data = [0u8; size_of::<NearToken>()];
    unsafe { sys::validator_total_stake(data.as_mut_ptr() as u64) };
    NearToken::from_yoctonear(u128::from_le_bytes(data))
}

// #####################
// # Miscellaneous API #
// #####################
/// Sets the blob of data as the return value of the contract.
///
/// # Examples
/// ```
/// use near_sdk::env::value_return;
///
/// value_return(b"String data");
/// ```
/// ```
/// use near_sdk::env::value_return;
/// use near_sdk::serde_json;
///
/// value_return(
///     serde_json::json!({
///         "account": "test.near",
///         "value": 5
///     }).to_string().into_bytes().as_slice()
/// );
/// ```
/// Example of usage [here](https://github.com/near/near-sdk-rs/blob/189897180649bce47aefa4e5af03664ee525508d/examples/cross-contract-calls/low-level/src/lib.rs#L18)
pub fn value_return(value: impl AsRef<[u8]>) {
    let value = value.as_ref();
    unsafe { sys::value_return(value.len() as _, value.as_ptr() as _) }
}
/// Terminates the execution of the program with the UTF-8 encoded message.
/// [`panic_str`] should be used as the bytes are required to be UTF-8
///
/// # Examples
/// ```should_panic
/// use near_sdk::env::panic;
///
/// panic(b"Unexpected error");
/// ```
#[deprecated(since = "4.0.0", note = "Use env::panic_str to panic with a message.")]
pub fn panic(message: impl AsRef<[u8]>) -> ! {
    let message = message.as_ref();
    unsafe { sys::panic_utf8(message.len() as _, message.as_ptr() as _) }
}

/// Terminates the execution of the program with the UTF-8 encoded message.
///
/// # Examples
/// ```should_panic
/// use near_sdk::env::panic_str;
///
/// panic_str("Unexpected error");
/// ```
/// ```should_panic
/// use near_sdk::env::panic_str;
/// use near_sdk::AccountId;
/// use std::str::FromStr;
///
/// let account = AccountId::from_str("bob.near").unwrap();
/// panic_str(format!("Unexpected error happened for account {}", account).as_str());
/// ```
pub fn panic_str(message: impl AsRef<str>) -> ! {
    let message = message.as_ref();
    unsafe { sys::panic_utf8(message.len() as _, message.as_ptr() as _) }
}

/// Aborts the current contract execution without a custom message.
/// To include a message, use [`panic_str`].
///
/// # Examples
/// ```should_panic
/// use near_sdk::env::abort;
///
/// abort();
/// ```
pub fn abort() -> ! {
    // Use wasm32 unreachable call to avoid including the `panic` external function in Wasm.
    #[cfg(target_arch = "wasm32")]
    //* This was stabilized recently (~ >1.51), so ignore warnings but don't enforce higher msrv
    #[allow(unused_unsafe)]
    unsafe {
        core::arch::wasm32::unreachable()
    }
    #[cfg(not(target_arch = "wasm32"))]
    unsafe {
        sys::panic()
    }
}

/// Logs the string message message. This message is stored on chain.
///
/// # Examples
/// ```
/// use near_sdk::env::log_str;
///
/// log_str("Some text");
/// ```
/// ```
/// use near_sdk::env::log_str;
///
/// let number = 5;
/// log_str(format!("Number: {}", number).as_str());
/// ```
/// Example of usage [here](https://github.com/near/near-sdk-rs/blob/189897180649bce47aefa4e5af03664ee525508d/near-contract-standards/src/event.rs#L29)
pub fn log_str(message: impl AsRef<str>) {
    let message = message.as_ref();
    #[cfg(all(debug_assertions, not(target_arch = "wasm32")))]
    eprintln!("{message}");

    unsafe { sys::log_utf8(message.len() as _, message.as_ptr() as _) }
}

/// Log the UTF-8 encodable message.
///
/// # Examples
/// ```
/// use near_sdk::env::log;
///
/// log(b"Text");
/// ```
#[deprecated(since = "4.0.0", note = "Use env::log_str for logging messages.")]
pub fn log(message: impl AsRef<[u8]>) {
    let message = message.as_ref();

    #[cfg(all(debug_assertions, not(target_arch = "wasm32")))]
    eprintln!("{}", String::from_utf8_lossy(message));

    unsafe { sys::log_utf8(message.len() as _, message.as_ptr() as _) }
}

// ###############
// # Storage API #
// ###############
/// Writes key-value into storage.
/// If another key-value existed in the storage with the same key it returns `true`, otherwise `false`.
///
/// # Use cases
/// Storage functions are typically used to upgrade/migrate a contract state, preventing errors like `Cannot deserialize the contract state` after rolling out the breaking changes to the network.
/// For practical examples, see different implementations in [this repository](https://github.com/near-examples/update-migrate-rust).
///
/// # Examples
/// ```
/// use near_sdk::env::{storage_write, storage_read};
///
/// assert!(!storage_write(b"key", b"value"));
/// assert!(storage_write(b"key", b"another_value"));
/// assert_eq!(storage_read(b"key").unwrap(), b"another_value");
/// ```
/// Example of usage [here](https://github.com/near/near-sdk-rs/blob/189897180649bce47aefa4e5af03664ee525508d/near-contract-standards/src/upgrade/mod.rs#L63)
pub fn storage_write(key: impl AsRef<[u8]>, value: impl AsRef<[u8]>) -> bool {
    let key = key.as_ref();
    let value = value.as_ref();
    match unsafe {
        sys::storage_write(
            key.len() as _,
            key.as_ptr() as _,
            value.len() as _,
            value.as_ptr() as _,
            EVICTED_REGISTER,
        )
    } {
        0 => false,
        1 => true,
        _ => abort(),
    }
}
/// Reads the value stored under the given key.
///
/// # Use cases
///
/// Storage functions are typically used to upgrade/migrate a contract state, preventing errors like `Cannot deserialize the contract state` after rolling out the breaking changes to the network.
///
/// For practical examples, see different implementations in [`near-examples/update-migrate-rust` repo](https://github.com/near-examples/update-migrate-rust).
///
/// # Examples
/// ```
/// use near_sdk::env::{storage_write, storage_read};
///
/// assert!(storage_read(b"key").is_none());
/// storage_write(b"key", b"value");
/// assert_eq!(storage_read(b"key").unwrap(), b"value");
/// ```
///
/// Another example:
/// - [near-contract-standards/src/upgrade](https://github.com/near/near-sdk-rs/blob/746e4280a7e25b2036bd4e2f2c186cd76e1a7cde/near-contract-standards/src/upgrade/mod.rs?plain=1#L77)
pub fn storage_read(key: impl AsRef<[u8]>) -> Option<Vec<u8>> {
    let key = key.as_ref();
    match unsafe { sys::storage_read(key.len() as _, key.as_ptr() as _, ATOMIC_OP_REGISTER) } {
        0 => None,
        1 => Some(expect_register(read_register(ATOMIC_OP_REGISTER))),
        _ => abort(),
    }
}
/// Removes the value stored under the given key.
/// If key-value existed returns `true`, otherwise `false`.
///
/// # Use cases
/// Storage functions are typically used to upgrade/migrate a contract state, preventing errors like `Cannot deserialize the contract state` after rolling out the breaking changes to the network.
/// For practical examples, see different implementations in [this repository](https://github.com/near-examples/update-migrate-rust).
///
/// # Examples
/// ```
/// use near_sdk::env::{storage_write, storage_remove};
///
/// assert_eq!(storage_remove(b"key"), false);
/// storage_write(b"key", b"value");
/// assert_eq!(storage_remove(b"key"), true);
/// ```
/// Example of usage [here](https://github.com/near/near-sdk-rs/blob/189897180649bce47aefa4e5af03664ee525508d/near-contract-standards/src/upgrade/mod.rs#L79)
pub fn storage_remove(key: impl AsRef<[u8]>) -> bool {
    let key = key.as_ref();
    match unsafe { sys::storage_remove(key.len() as _, key.as_ptr() as _, EVICTED_REGISTER) } {
        0 => false,
        1 => true,
        _ => abort(),
    }
}
/// Reads the most recent value that was evicted with `storage_write` or `storage_remove` command.
///
/// # Use cases
/// Storage functions are typically used to upgrade/migrate a contract state, preventing errors like `Cannot deserialize the contract state` after rolling out the breaking changes to the network.
/// For practical examples, see different implementations in [this repository](https://github.com/near-examples/update-migrate-rust).
///
/// # Examples
/// ```
/// use near_sdk::env::{storage_write, storage_remove, storage_get_evicted};
///
/// assert_eq!(storage_get_evicted(), None);
/// ```
pub fn storage_get_evicted() -> Option<Vec<u8>> {
    read_register(EVICTED_REGISTER)
}
/// Checks if there is a key-value in the storage.
///
/// # Use cases
/// Storage functions are typically used to upgrade/migrate a contract state, preventing errors like `Cannot deserialize the contract state` after rolling out the breaking changes to the network.
/// For practical examples, see different implementations in [this repository](https://github.com/near-examples/update-migrate-rust).
///
/// # Examples
/// ```
/// use near_sdk::env::{storage_write, storage_has_key};
///
/// assert_eq!(storage_has_key(b"key"), false);
/// storage_write(b"key", b"value");
/// assert_eq!(storage_has_key(b"key"), true);
/// ```
pub fn storage_has_key(key: impl AsRef<[u8]>) -> bool {
    let key = key.as_ref();
    match unsafe { sys::storage_has_key(key.len() as _, key.as_ptr() as _) } {
        0 => false,
        1 => true,
        _ => abort(),
    }
}

// ############################################
// # Saving and loading of the contract state #
// ############################################
/// Load the state of the given object.
pub fn state_read<T: borsh::BorshDeserialize>() -> Option<T> {
    storage_read(STATE_KEY).map(|data| {
        T::try_from_slice(&data)
            .unwrap_or_else(|_| panic_str("Cannot deserialize the contract state."))
    })
}

/// Writes the specified state to storage.
pub fn state_write<T: borsh::BorshSerialize>(state: &T) {
    let data = match borsh::to_vec(state) {
        Ok(serialized) => serialized,
        Err(_) => panic_str("Cannot serialize the contract state."),
    };
    storage_write(STATE_KEY, &data);
}
/// Returns `true` if the contract state exists and `false` otherwise.
pub fn state_exists() -> bool {
    storage_has_key(STATE_KEY)
}

// #####################################
// # Parameters exposed by the runtime #
// #####################################

/// Price per 1 byte of storage from mainnet genesis config.
/// TODO: will be using the host function when it will be available.
///
/// # Examples
/// ```
/// use near_sdk::env::storage_byte_cost;
/// use near_sdk::NearToken;
///
/// assert_eq!(storage_byte_cost(), NearToken::from_yoctonear(10000000000000000000));
/// ```
/// Example of usage [here](https://github.com/near/near-sdk-rs/blob/189897180649bce47aefa4e5af03664ee525508d/near-contract-standards/src/fungible_token/storage_impl.rs#L105), [here](https://github.com/near/near-sdk-rs/blob/master/near-contract-standards/src/non_fungible_token/utils.rs) and [here](https://github.com/near/near-sdk-rs/blob/master/examples/fungible-token/tests/workspaces.rs)
pub fn storage_byte_cost() -> NearToken {
    NearToken::from_yoctonear(10_000_000_000_000_000_000u128)
}

// ##################
// # Helper methods #
// ##################

/// Returns `true` if the given account ID is valid and `false` otherwise.
///
/// # Examples
///
/// ```
/// use near_sdk::env::is_valid_account_id;
///
/// assert_eq!(is_valid_account_id(b"test.near"), true);
/// assert_eq!(is_valid_account_id(b"test!.%.near"), false);
/// ```
pub fn is_valid_account_id(account_id: &[u8]) -> bool {
    if (account_id.len() as u64) < MIN_ACCOUNT_ID_LEN
        || (account_id.len() as u64) > MAX_ACCOUNT_ID_LEN
    {
        return false;
    }

    // NOTE: We don't want to use Regex here, because it requires extra time to compile it.
    // The valid account ID regex is /^(([a-z\d]+[-_])*[a-z\d]+\.)*([a-z\d]+[-_])*[a-z\d]+$/
    // Instead the implementation is based on the previous character checks.

    // We can safely assume that last char was a separator.
    let mut last_char_is_separator = true;

    for c in account_id {
        let current_char_is_separator = match *c {
            b'a'..=b'z' | b'0'..=b'9' => false,
            b'-' | b'_' | b'.' => true,
            _ => return false,
        };
        if current_char_is_separator && last_char_is_separator {
            return false;
        }
        last_char_is_separator = current_char_is_separator;
    }
    // The account can't end as separator.
    !last_char_is_separator
}

#[cfg(test)]
mod tests {
    use super::*;

    #[test]
    fn test_is_valid_account_id_strings() {
        // Valid
        for account_id in &[
            "aa",
            "a-a",
            "a-aa",
            "100",
            "0o",
            "com",
            "near",
            "bowen",
            "b-o_w_e-n",
            "b.owen",
            "bro.wen",
            "a.ha",
            "a.b-a.ra",
            "system",
            "over.9000",
            "google.com",
            "illia.cheapaccounts.near",
            "0o0ooo00oo00o",
            "alex-skidanov",
            "10-4.8-2",
            "b-o_w_e-n",
            "no_lols",
            "0123456789012345678901234567890123456789012345678901234567890123",
            // Valid, but can't be created
            "near.a",
            "a.a",
        ] {
            assert!(
                is_valid_account_id(account_id.as_ref()),
                "Valid account id {:?} marked invalid",
                account_id
            );
        }

        // Invalid
        for account_id in &[
            "",
            "a",
            "A",
            "Abc",
            "-near",
            "near-",
            "-near-",
            "near.",
            ".near",
            "near@",
            "@near",
            "неар",
            "@@@@@",
            "0__0",
            "0_-_0",
            "0_-_0",
            "..",
            "a..near",
            "nEar",
            "_bowen",
            "hello world",
            "abcdefghijklmnopqrstuvwxyz.abcdefghijklmnopqrstuvwxyz.abcdefghijklmnopqrstuvwxyz",
            "01234567890123456789012345678901234567890123456789012345678901234",
            // `@` separators are banned now
            "some-complex-address@gmail.com",
            "sub.buy_d1gitz@atata@b0-rg.c_0_m",
        ] {
            assert!(
                !is_valid_account_id(account_id.as_ref()),
                "Invalid account id {:?} marked valid",
                account_id
            );
        }
    }

    #[test]
    fn test_is_valid_account_id_binary() {
        assert!(!is_valid_account_id(&[]));
        assert!(!is_valid_account_id(&[0]));
        assert!(!is_valid_account_id(&[0, 1]));
        assert!(!is_valid_account_id(&[0, 1, 2]));
        assert!(is_valid_account_id(b"near"));
    }

    #[cfg(not(target_arch = "wasm32"))]
    #[test]
    fn hash_smoke_tests() {
        assert_eq!(
            &super::sha256_array(b"some value"),
            hex::decode("ab3d07f3169ccbd0ed6c4b45de21519f9f938c72d24124998aab949ce83bb51b")
                .unwrap()
                .as_slice()
        );

        assert_eq!(
            &super::keccak256_array(b"some value"),
            hex::decode("f928dfb5fc72b3bbfb9a5ccb0ee9843b27b4ac1ebc25a6f6f783e23ebd47ef1f")
                .unwrap()
                .as_slice()
        );

        assert_eq!(
            &super::keccak512_array(b"some value"),
            hex::decode("3e38d140a85123374ee63ec208973aa39b87349d17ccac948a2493e18b18b5913220cd174b4f511aa97977009e16be485fc94f5e2743cb9bb0579d35ab410583")
                .unwrap()
                .as_slice()
        );

        assert_eq!(
            &super::ripemd160_array(b"some value"),
            hex::decode("09f025fed704e1ecac8f88b2bda3e56876da03ac").unwrap().as_slice()
        );
    }

    #[cfg(not(target_arch = "wasm32"))]
    #[test]
    fn random_seed_smoke_test() {
        crate::testing_env!(crate::test_utils::VMContextBuilder::new()
            .random_seed([8; 32])
            .build());

        assert_eq!(super::random_seed(), [8; 32]);
    }

    #[cfg(not(target_arch = "wasm32"))]
    #[cfg(feature = "unstable")]
    #[test]
    fn test_ecrecover() {
        use crate::test_utils::test_env;
        use hex::FromHex;
        use serde::de::Error;
        use serde::{Deserialize, Deserializer};
        use serde_json::from_slice;
        use std::fmt::Display;

        #[derive(Deserialize)]
        struct EcrecoverTest {
            #[serde(with = "hex::serde")]
            m: [u8; 32],
            v: u8,
            #[serde(with = "hex::serde")]
            sig: [u8; 64],
            mc: bool,
            #[serde(deserialize_with = "deserialize_option_hex")]
            res: Option<[u8; 64]>,
        }

        fn deserialize_option_hex<'de, D, T>(deserializer: D) -> Result<Option<T>, D::Error>
        where
            D: Deserializer<'de>,
            T: FromHex,
            <T as FromHex>::Error: Display,
        {
            Deserialize::deserialize(deserializer)
                .map(|v: Option<&str>| v.map(FromHex::from_hex).transpose().map_err(Error::custom))
                .and_then(|v| v)
        }

        test_env::setup_free();
        for EcrecoverTest { m, v, sig, mc, res } in
            from_slice::<'_, Vec<_>>(include_bytes!("../../tests/ecrecover-tests.json")).unwrap()
        {
            assert_eq!(super::ecrecover(&m, &sig, v, mc), res);
        }
    }

    #[cfg(not(target_arch = "wasm32"))]
    #[test]
    fn signer_public_key() {
        let key: PublicKey =
            "ed25519:6E8sCci9badyRkXb3JoRpBj5p8C6Tw41ELDZoiihKEtp".parse().unwrap();

        crate::testing_env!(crate::test_utils::VMContextBuilder::new()
            .signer_account_pk(key.clone())
            .build());
        assert_eq!(super::signer_account_pk(), key);
    }

    #[test]
    fn ed25519_verify() {
        const SIGNATURE: [u8; 64] = [
            145, 193, 203, 18, 114, 227, 14, 117, 33, 213, 121, 66, 130, 14, 25, 4, 36, 120, 46,
            142, 226, 215, 7, 66, 122, 112, 97, 30, 249, 135, 61, 165, 221, 249, 252, 23, 105, 40,
            56, 70, 31, 152, 236, 141, 154, 122, 207, 20, 75, 118, 79, 90, 168, 6, 221, 122, 213,
            29, 126, 196, 216, 104, 191, 6,
        ];

        const BAD_SIGNATURE: [u8; 64] = [1; 64];

        // create a forged signature with the `s` scalar not properly reduced
        // https://docs.rs/ed25519/latest/src/ed25519/lib.rs.html#302
        const FORGED_SIGNATURE: [u8; 64] = {
            let mut sig = SIGNATURE;
            sig[63] = 0b1110_0001;
            sig
        };

        const PUBLIC_KEY: [u8; 32] = [
            32, 122, 6, 120, 146, 130, 30, 37, 215, 112, 241, 251, 160, 196, 124, 17, 255, 75, 129,
            62, 84, 22, 46, 206, 158, 184, 57, 224, 118, 35, 26, 182,
        ];

        // create a forged public key to force a PointDecompressionError
        // https://docs.rs/ed25519-dalek/latest/src/ed25519_dalek/public.rs.html#142
        const FORGED_PUBLIC_KEY: [u8; 32] = {
            let mut key = PUBLIC_KEY;
            key[31] = 0b1110_0001;
            key
        };

        // 32 bytes message
        const MESSAGE: [u8; 32] = [
            107, 97, 106, 100, 108, 102, 107, 106, 97, 108, 107, 102, 106, 97, 107, 108, 102, 106,
            100, 107, 108, 97, 100, 106, 102, 107, 108, 106, 97, 100, 115, 107,
        ];

        assert!(super::ed25519_verify(&SIGNATURE, MESSAGE, &PUBLIC_KEY));
        assert!(!super::ed25519_verify(&BAD_SIGNATURE, MESSAGE, &FORGED_PUBLIC_KEY));
        assert!(!super::ed25519_verify(&SIGNATURE, MESSAGE, &FORGED_PUBLIC_KEY));
        assert!(!super::ed25519_verify(&FORGED_SIGNATURE, MESSAGE, &PUBLIC_KEY));
    }

    #[test]
    pub fn alt_bn128_g1_multiexp() {
        // Originated from https://github.com/near/nearcore/blob/8cd095ffc98a6507ed2d2a8982a6a3e42ebc1b62/runtime/near-test-contracts/estimator-contract/src/lib.rs#L557-L720
        let buffer = [
            16, 238, 91, 161, 241, 22, 172, 158, 138, 252, 202, 212, 136, 37, 110, 231, 118, 220,
            8, 45, 14, 153, 125, 217, 227, 87, 238, 238, 31, 138, 226, 8, 238, 185, 12, 155, 93,
            126, 144, 248, 200, 177, 46, 245, 40, 162, 169, 80, 150, 211, 157, 13, 10, 36, 44, 232,
            173, 32, 32, 115, 123, 2, 9, 47, 190, 148, 181, 91, 69, 6, 83, 40, 65, 222, 251, 70,
            81, 73, 60, 142, 130, 217, 176, 20, 69, 75, 40, 167, 41, 180, 244, 5, 142, 215, 135,
            35,
        ];

        assert_eq!(
            super::alt_bn128_g1_multiexp(buffer),
            vec![
                150, 94, 159, 52, 239, 226, 181, 150, 77, 86, 90, 186, 102, 219, 243, 204, 36, 128,
                164, 209, 106, 6, 62, 124, 235, 104, 223, 195, 30, 204, 42, 20, 13, 158, 14, 197,
                133, 73, 43, 171, 28, 68, 82, 116, 244, 164, 36, 251, 244, 8, 234, 40, 118, 55,
                216, 187, 242, 39, 213, 160, 192, 184, 28, 23
            ]
        );
    }

    #[test]
    pub fn alt_bn128_g1_sum() {
        // Originated from https://github.com/near/nearcore/blob/8cd095ffc98a6507ed2d2a8982a6a3e42ebc1b62/runtime/near-test-contracts/estimator-contract/src/lib.rs#L557-L720
        let buffer = [
            0, 11, 49, 94, 29, 152, 111, 116, 138, 248, 2, 184, 8, 159, 80, 169, 45, 149, 48, 32,
            49, 37, 6, 133, 105, 171, 194, 120, 44, 195, 17, 180, 35, 137, 154, 4, 192, 211, 244,
            93, 200, 2, 44, 0, 64, 26, 108, 139, 147, 88, 235, 242, 23, 253, 52, 110, 236, 67, 99,
            176, 2, 186, 198, 228, 25,
        ];

        assert_eq!(
            super::alt_bn128_g1_sum(buffer),
            vec![
                11, 49, 94, 29, 152, 111, 116, 138, 248, 2, 184, 8, 159, 80, 169, 45, 149, 48, 32,
                49, 37, 6, 133, 105, 171, 194, 120, 44, 195, 17, 180, 35, 137, 154, 4, 192, 211,
                244, 93, 200, 2, 44, 0, 64, 26, 108, 139, 147, 88, 235, 242, 23, 253, 52, 110, 236,
                67, 99, 176, 2, 186, 198, 228, 25
            ]
        );
    }

    #[test]
    pub fn alt_bn128_pairing_check() {
        // Taken from https://github.com/near/nearcore/blob/8cd095ffc98a6507ed2d2a8982a6a3e42ebc1b62/runtime/near-vm-runner/src/logic/tests/alt_bn128.rs#L239-L250
        let valid_pair = [
            117, 10, 217, 99, 113, 78, 234, 67, 183, 90, 26, 58, 200, 86, 195, 123, 42, 184, 213,
            88, 224, 248, 18, 200, 108, 6, 181, 6, 28, 17, 99, 7, 36, 134, 53, 115, 192, 180, 3,
            113, 76, 227, 174, 147, 50, 174, 79, 74, 151, 195, 172, 10, 211, 210, 26, 92, 117, 246,
            65, 237, 168, 104, 16, 4, 1, 26, 3, 219, 6, 13, 193, 115, 77, 230, 27, 13, 242, 214,
            195, 9, 213, 99, 135, 12, 160, 202, 114, 135, 175, 42, 116, 172, 79, 234, 26, 41, 212,
            111, 192, 129, 124, 112, 57, 107, 38, 244, 230, 222, 240, 36, 65, 238, 133, 188, 19,
            43, 148, 59, 205, 40, 161, 179, 173, 228, 88, 169, 231, 29, 17, 67, 163, 51, 165, 187,
            101, 44, 250, 24, 68, 101, 92, 128, 203, 190, 51, 85, 9, 43, 58, 136, 68, 180, 92, 110,
            185, 168, 107, 129, 45, 30, 187, 22, 100, 17, 75, 93, 216, 125, 23, 212, 11, 186, 199,
            204, 1, 140, 133, 11, 82, 44, 65, 222, 20, 26, 48, 26, 132, 220, 25, 213, 93, 25, 79,
            176, 4, 149, 151, 243, 11, 131, 253, 233, 121, 38, 222, 15, 118, 117, 200, 214, 175,
            233, 130, 181, 193, 167, 255, 153, 169, 240, 207, 235, 28, 31, 83, 74, 69, 179, 6, 150,
            72, 67, 74, 166, 130, 83, 82, 115, 123, 111, 208, 221, 64, 43, 237, 213, 186, 235, 7,
            56, 251, 179, 95, 233, 159, 23, 109, 173, 85, 103, 8, 165, 235, 226, 218, 79, 72, 120,
            172, 251, 20, 83, 121, 201, 140, 98, 170, 246, 121, 218, 19, 115, 42, 135, 60, 239, 30,
            32, 49, 170, 171, 204, 196, 197, 160, 158, 168, 47, 23, 110, 139, 123, 222, 222, 245,
            98, 125, 208, 70, 39, 110, 186, 146, 254, 66, 185, 118, 3, 78, 32, 47, 179, 197, 93,
            79, 240, 204, 78, 236, 133, 213, 173, 117, 94, 63, 154, 68, 89, 236, 138, 0, 247, 242,
            212, 245, 33, 249, 0, 35, 246, 233, 0, 124, 86, 198, 162, 201, 54, 19, 26, 196, 75,
            254, 71, 70, 238, 51, 2, 23, 185, 152, 139, 134, 65, 107, 129, 114, 244, 47, 251, 240,
            80, 193, 23,
        ];
        assert!(super::alt_bn128_pairing_check(valid_pair));

        // Taken from https://github.com/near/nearcore/blob/8cd095ffc98a6507ed2d2a8982a6a3e42ebc1b62/runtime/near-vm-runner/src/logic/tests/alt_bn128.rs#L254-L265
        let invalid_pair = [
            117, 10, 217, 99, 113, 78, 234, 67, 183, 90, 26, 58, 200, 86, 195, 123, 42, 184, 213,
            88, 224, 248, 18, 200, 108, 6, 181, 6, 28, 17, 99, 7, 36, 134, 53, 115, 192, 180, 3,
            113, 76, 227, 174, 147, 50, 174, 79, 74, 151, 195, 172, 10, 211, 210, 26, 92, 117, 246,
            65, 237, 168, 104, 16, 4, 1, 26, 3, 219, 6, 13, 193, 115, 77, 230, 27, 13, 242, 214,
            195, 9, 213, 99, 135, 12, 160, 202, 114, 135, 175, 42, 116, 172, 79, 234, 26, 41, 212,
            111, 192, 129, 124, 112, 57, 107, 38, 244, 230, 222, 240, 36, 65, 238, 133, 188, 19,
            43, 148, 59, 205, 40, 161, 179, 173, 228, 88, 169, 231, 29, 17, 67, 163, 51, 165, 187,
            101, 44, 250, 24, 68, 101, 92, 128, 203, 190, 51, 85, 9, 43, 58, 136, 68, 180, 92, 110,
            185, 168, 107, 129, 45, 30, 187, 22, 100, 17, 75, 93, 216, 125, 23, 212, 11, 186, 199,
            204, 1, 140, 133, 11, 82, 44, 65, 222, 20, 26, 48, 26, 132, 220, 25, 213, 93, 25, 117,
            10, 217, 99, 113, 78, 234, 67, 183, 90, 26, 58, 200, 86, 195, 123, 42, 184, 213, 88,
            224, 248, 18, 200, 108, 6, 181, 6, 28, 17, 99, 7, 36, 134, 53, 115, 192, 180, 3, 113,
            76, 227, 174, 147, 50, 174, 79, 74, 151, 195, 172, 10, 211, 210, 26, 92, 117, 246, 65,
            237, 168, 104, 16, 4, 109, 173, 85, 103, 8, 165, 235, 226, 218, 79, 72, 120, 172, 251,
            20, 83, 121, 201, 140, 98, 170, 246, 121, 218, 19, 115, 42, 135, 60, 239, 30, 32, 49,
            170, 171, 204, 196, 197, 160, 158, 168, 47, 23, 110, 139, 123, 222, 222, 245, 98, 125,
            208, 70, 39, 110, 186, 146, 254, 66, 185, 118, 3, 78, 32, 47, 179, 197, 93, 79, 240,
            204, 78, 236, 133, 213, 173, 117, 94, 63, 154, 68, 89, 236, 138, 0, 247, 242, 212, 245,
            33, 249, 0, 35, 246, 233, 0, 124, 86, 198, 162, 201, 54, 19, 26, 196, 75, 254, 71, 70,
            238, 51, 2, 23, 185, 152, 139, 134, 65, 107, 129, 114, 244, 47, 251, 240, 80, 193, 23,
        ];

        assert!(!super::alt_bn128_pairing_check(invalid_pair));
    }
    #[test]
    fn bls12381_p1_sum_0_100() {
        let buffer: [u8; 0] = [];
        for _ in 0..100 {
            let result = super::bls12381_p1_sum(buffer);
            assert!(!result.is_empty(), "Expected a non-empty result from bls12381_p1_sum");
        }
    }

    #[test]
    fn bls12381_p1_sum_50_100() {
        let buffer: [[u8; 2 * 97]; 25] = [[
            0, 18, 25, 108, 90, 67, 214, 146, 36, 216, 113, 51, 137, 40, 95, 38, 185, 143, 134,
            238, 145, 10, 179, 221, 102, 142, 65, 55, 56, 40, 32, 3, 204, 91, 115, 87, 175, 154,
            122, 245, 75, 183, 19, 214, 34, 85, 232, 15, 86, 6, 186, 129, 2, 191, 190, 234, 68, 22,
            183, 16, 199, 62, 140, 206, 48, 50, 195, 28, 98, 105, 196, 73, 6, 248, 172, 79, 120,
            116, 206, 153, 251, 23, 85, 153, 146, 72, 101, 40, 150, 56, 132, 206, 66, 154, 153, 47,
            238, 0, 0, 1, 16, 16, 152, 245, 195, 152, 147, 118, 87, 102, 175, 69, 18, 160, 199, 78,
            27, 184, 155, 199, 230, 253, 241, 78, 62, 115, 55, 210, 87, 204, 15, 148, 101, 129,
            121, 216, 51, 32, 185, 159, 49, 255, 148, 205, 43, 172, 3, 225, 169, 249, 244, 76, 162,
            205, 171, 79, 67, 161, 163, 238, 52, 112, 253, 249, 11, 47, 194, 40, 235, 59, 112, 159,
            205, 114, 240, 20, 131, 138, 200, 42, 109, 121, 122, 238, 254, 217, 160, 128, 75, 34,
            237, 28, 232, 247,
        ]; 25];
        let flat: Vec<u8> = buffer.iter().flat_map(|x| x.iter()).copied().collect();
        for _ in 0..100 {
            let result = super::bls12381_p1_sum(&flat);
            assert!(!result.is_empty(), "Expected a non-empty result from bls12381_p1_sum");
        }
    }

    #[test]
    fn bls12381_p2_sum_0_100() {
        let buffer: [u8; 0] = [];
        for _ in 0..100 {
            let result = super::bls12381_p2_sum(buffer);
            assert!(!result.is_empty(), "Expected a non-empty result from bls12381_p2_sum");
        }
    }

    #[test]
    fn bls12381_p2_sum_50_100() {
        let buffer: [[u8; 2 * 193]; 25] = [[
            0, 12, 199, 10, 88, 127, 70, 82, 3, 157, 129, 23, 182, 16, 56, 88, 173, 205, 151, 40,
            246, 174, 190, 35, 5, 120, 56, 154, 98, 218, 0, 66, 183, 98, 59, 28, 4, 54, 115, 79,
            70, 60, 253, 209, 135, 210, 9, 3, 36, 24, 192, 173, 166, 53, 27, 112, 102, 31, 5, 51,
            101, 222, 174, 86, 145, 7, 152, 189, 42, 206, 110, 43, 246, 186, 65, 146, 209, 162, 41,
            150, 127, 106, 246, 202, 28, 154, 138, 17, 235, 192, 162, 50, 52, 78, 224, 246, 214, 7,
            155, 165, 13, 37, 17, 99, 27, 32, 182, 214, 243, 132, 30, 97, 110, 157, 17, 182, 142,
            195, 54, 140, 214, 1, 41, 217, 212, 120, 122, 181, 108, 78, 145, 69, 163, 137, 39, 229,
            28, 156, 214, 39, 29, 73, 61, 147, 136, 9, 245, 11, 215, 190, 237, 178, 51, 40, 129,
            143, 159, 253, 175, 219, 109, 166, 164, 221, 128, 197, 169, 4, 138, 184, 177, 84, 223,
            60, 173, 147, 140, 206, 222, 130, 159, 17, 86, 247, 105, 217, 225, 73, 121, 30, 142,
            12, 217, 0, 9, 174, 177, 12, 55, 43, 94, 241, 1, 6, 117, 198, 164, 118, 47, 218, 51,
            99, 100, 137, 194, 59, 88, 28, 117, 34, 5, 137, 175, 188, 12, 196, 98, 73, 249, 33,
            238, 160, 45, 209, 183, 97, 224, 54, 255, 219, 174, 34, 25, 47, 165, 216, 115, 47, 249,
            243, 142, 11, 28, 241, 46, 173, 253, 38, 8, 240, 199, 163, 154, 206, 215, 116, 104, 55,
            131, 58, 226, 83, 187, 87, 239, 156, 13, 152, 164, 182, 158, 235, 41, 80, 144, 25, 23,
            233, 157, 30, 23, 72, 130, 205, 211, 85, 30, 12, 230, 23, 136, 97, 255, 131, 225, 149,
            254, 203, 207, 253, 83, 166, 123, 111, 16, 180, 67, 30, 66, 62, 40, 164, 128, 50, 127,
            235, 231, 2, 118, 3, 111, 96, 187, 156, 153, 207, 118, 51, 2, 210, 37, 68, 118, 0, 212,
            159, 147, 43, 157, 211, 202, 30, 105, 89, 105, 122, 166, 3, 231, 77, 134, 102, 104, 26,
            45, 202, 129, 96, 195, 133, 118, 104, 174, 7, 68, 64, 54, 102, 25, 235, 137, 32, 37,
            108, 78, 74,
        ]; 25];
        let flat: Vec<u8> = buffer.iter().flat_map(|x| x.iter()).copied().collect();
        let result = super::bls12381_p2_sum(&flat);
        assert!(!result.is_empty(), "Expected a non-empty result from bls12381_p2_sum");
    }

    #[test]
    fn bls12381_g1_multiexp_0_100() {
        let buffer: [u8; 0] = [];
        let result = super::bls12381_g1_multiexp(buffer);
        assert!(!result.is_empty(), "Expected a non-empty result from bls12381_g1_multiexp");
    }

    #[test]
    fn bls12381_g1_multiexp_50_100() {
        let buffer: [[u8; 96 + 32]; 50] = [[
            23, 241, 211, 167, 49, 151, 215, 148, 38, 149, 99, 140, 79, 169, 172, 15, 195, 104,
            140, 79, 151, 116, 185, 5, 161, 78, 58, 63, 23, 27, 172, 88, 108, 85, 232, 63, 249,
            122, 26, 239, 251, 58, 240, 10, 219, 34, 198, 187, 8, 179, 244, 129, 227, 170, 160,
            241, 160, 158, 48, 237, 116, 29, 138, 228, 252, 245, 224, 149, 213, 208, 10, 246, 0,
            219, 24, 203, 44, 4, 179, 237, 208, 60, 199, 68, 162, 136, 138, 228, 12, 170, 35, 41,
            70, 197, 231, 225, 255, 255, 255, 255, 255, 255, 255, 255, 255, 255, 255, 255, 255,
            255, 255, 255, 255, 255, 255, 255, 255, 255, 255, 255, 255, 255, 255, 255, 255, 255,
            255, 255,
        ]; 50];
        let flat: Vec<u8> = buffer.iter().flat_map(|x| x.iter()).copied().collect();
        let result = super::bls12381_g1_multiexp(&flat);
        assert!(!result.is_empty(), "Expected a non-empty result from bls12381_g1_multiexp");
    }

    #[test]
    fn bls12381_g2_multiexp_0_100() {
        let buffer: [u8; 0] = [];
        let result = super::bls12381_g2_multiexp(buffer);
        assert!(!result.is_empty(), "Expected a non-empty result from bls12381_g2_multiexp");
    }

    #[test]
    fn bls12381_g2_multiexp_50_100() {
        let buffer: [[u8; 192 + 32]; 50] = [[
            19, 224, 43, 96, 82, 113, 159, 96, 125, 172, 211, 160, 136, 39, 79, 101, 89, 107, 208,
            208, 153, 32, 182, 26, 181, 218, 97, 187, 220, 127, 80, 73, 51, 76, 241, 18, 19, 148,
            93, 87, 229, 172, 125, 5, 93, 4, 43, 126, 2, 74, 162, 178, 240, 143, 10, 145, 38, 8, 5,
            39, 45, 197, 16, 81, 198, 228, 122, 212, 250, 64, 59, 2, 180, 81, 11, 100, 122, 227,
            209, 119, 11, 172, 3, 38, 168, 5, 187, 239, 212, 128, 86, 200, 193, 33, 189, 184, 6, 6,
            196, 160, 46, 167, 52, 204, 50, 172, 210, 176, 43, 194, 139, 153, 203, 62, 40, 126,
            133, 167, 99, 175, 38, 116, 146, 171, 87, 46, 153, 171, 63, 55, 13, 39, 92, 236, 29,
            161, 170, 169, 7, 95, 240, 95, 121, 190, 12, 229, 213, 39, 114, 125, 110, 17, 140, 201,
            205, 198, 218, 46, 53, 26, 173, 253, 155, 170, 140, 189, 211, 167, 109, 66, 154, 105,
            81, 96, 209, 44, 146, 58, 201, 204, 59, 172, 162, 137, 225, 147, 84, 134, 8, 184, 40,
            1, 255, 255, 255, 255, 255, 255, 255, 255, 255, 255, 255, 255, 255, 255, 255, 255, 255,
            255, 255, 255, 255, 255, 255, 255, 255, 255, 255, 255, 255, 255, 255, 255,
        ]; 50];
        let flat: Vec<u8> = buffer.iter().flat_map(|x| x.iter()).copied().collect();
        let result = super::bls12381_g2_multiexp(&flat);
        assert!(!result.is_empty(), "Expected a non-empty result from bls12381_g2_multiexp");
    }

    #[test]
    fn bls12381_map_fp_to_g1_0_100() {
        let buffer: [u8; 0] = [];
        let result = super::bls12381_map_fp_to_g1(buffer);
        assert!(result.is_empty(), "Expected an empty result from bls12381_map_fp_to_g1");
    }

    #[test]
    fn bls12381_map_fp_to_g1_50_100() {
        let buffer: [[u8; 48]; 50] = [[
            20, 64, 110, 91, 251, 146, 9, 37, 106, 56, 32, 135, 154, 41, 172, 47, 98, 214, 172,
            168, 35, 36, 191, 58, 226, 170, 125, 60, 84, 121, 32, 67, 189, 140, 121, 31, 204, 219,
            8, 12, 26, 82, 220, 104, 184, 182, 147, 80,
        ]; 50];
        let flat: Vec<u8> = buffer.iter().flat_map(|x| x.iter()).copied().collect();
        let result = super::bls12381_map_fp_to_g1(&flat);
        assert!(!result.is_empty(), "Expected a non-empty result from bls12381_map_fp_to_g1");
    }

    #[test]
    fn bls12381_map_fp2_to_g2_0_100() {
        let buffer: [u8; 0] = [];
        let result = super::bls12381_map_fp2_to_g2(buffer);
        assert!(result.is_empty(), "Expected an empty result from bls12381_map_fp2_to_g2");
    }

    #[test]
    fn bls12381_map_fp2_to_g2_10_100() {
        let buffer: [[u8; 96]; 10] = [[
            14, 136, 91, 179, 57, 150, 225, 47, 7, 218, 105, 7, 62, 44, 12, 200, 128, 188, 142,
            255, 38, 210, 167, 36, 41, 158, 177, 45, 84, 244, 188, 242, 111, 71, 72, 187, 2, 14,
            128, 167, 227, 121, 74, 123, 14, 71, 166, 65, 20, 64, 110, 91, 251, 146, 9, 37, 106,
            56, 32, 135, 154, 41, 172, 47, 98, 214, 172, 168, 35, 36, 191, 58, 226, 170, 125, 60,
            84, 121, 32, 67, 189, 140, 121, 31, 204, 219, 8, 12, 26, 82, 220, 104, 184, 182, 147,
            80,
        ]; 10];
        let flat: Vec<u8> = buffer.iter().flat_map(|x| x.iter()).copied().collect();
        let result = super::bls12381_map_fp2_to_g2(&flat);
        assert!(!result.is_empty(), "Expected a non-empty result from bls12381_map_fp2_to_g2");
    }

    #[test]
    fn bls12381_pairing_0_100() {
        let buffer: [u8; 0] = [];
        let result = super::bls12381_pairing_check(buffer);
        assert!(result, "Expected result to be true");
    }

    #[test]
    fn bls12381_pairing_valid_check() {
        // Valid test vector (should return true)
        let valid_input = hex::decode("085fad8696122c8a421033164e6a71d9adb3882933beba2c14dcad9bfd4badb30b49306c59a7a7837b72e02993f5a4ad025871da31a9be44cd3a46365038ef6f3658fc65ff3064e348083b2de4d983c7436f486f6e9de272fa0db7dfa543656811f7dbc8c5b084e2daf685536a2d155d69c7683b811c840e4167a5c966bad4eebfdb757ef9caa63ffde16727fa5c15ac0b15a2802624e85d6987eb53a69714401adfd5ca5e6151a8e9c0790dfc4494ea77ad32b66e95da7f615ee2fe7b6594f00493deb2392b4159afc07b69000f9b097ecca94bf5a46cb13f95dabdd9a40a2e207c077059c821caa29a40930b4b757f11404dcfe5e92c69acdbf3667651d5adf6856956805693fb945d83c5cf158371536814442ff31d6ad1b834a4ab13ad9917f1d3a73197d7942695638c4fa9ac0fc3688c4f9774b905a14e3a3f171bac586c55e83ff97a1aeffb3af00adb22c6bb114d1d6855d545a8aa7d76c8cf2e21f267816aef1db507c96655b9d5caac42364e6f38ba0ecb751bad54dcd6b939c2ca0f968bd243908ff3e5fa1ab3f31e078197e58ace562bbe8b5a271d5fba50237da0c8fe65e7b5771cc0a86fd57f32347e15a26d1f5d56c472d019eea2539e58db00c49aa5d0a9663838903fddbe436b5b157e83b35d1a4e5f89f78127f35dacf005a2854c7f36818c137070d1342bba362b5d0c7daed605fcc739df577c33bd6ab6e07ab4a97beee81aa57c8d41f447440eeaf1f595b7b57457d7792b4bc14be74d0038f7ac3767a9c61fecaa02c3d07982c02995f22f66c05b8eb3b9facd5571").unwrap();

        let result = super::bls12381_pairing_check(&valid_input);
        assert!(result, "Expected valid pairing check to return true");
    }

    #[test]
    fn bls12381_pairing_5_100() {
        let buffer: [[u8; 288]; 5] = [[
            23, 241, 211, 167, 49, 151, 215, 148, 38, 149, 99, 140, 79, 169, 172, 15, 195, 104,
            140, 79, 151, 116, 185, 5, 161, 78, 58, 63, 23, 27, 172, 88, 108, 85, 232, 63, 249,
            122, 26, 239, 251, 58, 240, 10, 219, 34, 198, 187, 8, 179, 244, 129, 227, 170, 160,
            241, 160, 158, 48, 237, 116, 29, 138, 228, 252, 245, 224, 149, 213, 208, 10, 246, 0,
            219, 24, 203, 44, 4, 179, 237, 208, 60, 199, 68, 162, 136, 138, 228, 12, 170, 35, 41,
            70, 197, 231, 225, 19, 224, 43, 96, 82, 113, 159, 96, 125, 172, 211, 160, 136, 39, 79,
            101, 89, 107, 208, 208, 153, 32, 182, 26, 181, 218, 97, 187, 220, 127, 80, 73, 51, 76,
            241, 18, 19, 148, 93, 87, 229, 172, 125, 5, 93, 4, 43, 126, 2, 74, 162, 178, 240, 143,
            10, 145, 38, 8, 5, 39, 45, 197, 16, 81, 198, 228, 122, 212, 250, 64, 59, 2, 180, 81,
            11, 100, 122, 227, 209, 119, 11, 172, 3, 38, 168, 5, 187, 239, 212, 128, 86, 200, 193,
            33, 189, 184, 6, 6, 196, 160, 46, 167, 52, 204, 50, 172, 210, 176, 43, 194, 139, 153,
            203, 62, 40, 126, 133, 167, 99, 175, 38, 116, 146, 171, 87, 46, 153, 171, 63, 55, 13,
            39, 92, 236, 29, 161, 170, 169, 7, 95, 240, 95, 121, 190, 12, 229, 213, 39, 114, 125,
            110, 17, 140, 201, 205, 198, 218, 46, 53, 26, 173, 253, 155, 170, 140, 189, 211, 167,
            109, 66, 154, 105, 81, 96, 209, 44, 146, 58, 201, 204, 59, 172, 162, 137, 225, 147, 84,
            134, 8, 184, 40, 1,
        ]; 5];
        let flat: Vec<u8> = buffer.iter().flat_map(|x| x.iter()).copied().collect();
        let result = super::bls12381_pairing_check(&flat);
        assert!(!result, "Expected result to be false");
    }

    #[test]
    fn bls12381_p1_decompress_0_100() {
        let buffer: [u8; 0] = [];
        let result = super::bls12381_p1_decompress(buffer);
        assert!(result.is_empty(), "Expected an empty result from bls12381_p1_decompress");
    }

    #[test]
    fn bls12381_p1_decompress_50_100() {
        let buffer: [[u8; 48]; 50] = [[
            185, 110, 35, 139, 110, 142, 126, 177, 120, 97, 234, 41, 91, 204, 20, 203, 207, 103,
            224, 112, 176, 18, 102, 59, 68, 107, 137, 231, 10, 71, 183, 63, 198, 228, 242, 206,
            195, 124, 70, 91, 53, 182, 222, 158, 19, 104, 106, 15,
        ]; 50];
        let flat: Vec<u8> = buffer.iter().flat_map(|x| x.iter()).copied().collect();
        let result = super::bls12381_p1_decompress(&flat);
        assert!(!result.is_empty(), "Expected a non-empty result from bls12381_p1_decompress");
    }

    #[test]
    fn bls12381_p2_decompress_0_100() {
        let buffer: [u8; 0] = [];
        let result = super::bls12381_p2_decompress(buffer);
        assert!(result.is_empty(), "Expected an empty result from bls12381_p2_decompress");
    }

    #[test]
    fn bls12381_p2_decompress_50_100() {
        let buffer: [[u8; 96]; 50] = [[
            143, 150, 139, 210, 67, 144, 143, 243, 229, 250, 26, 179, 243, 30, 7, 129, 151, 229,
            138, 206, 86, 43, 190, 139, 90, 39, 29, 95, 186, 80, 35, 125, 160, 200, 254, 101, 231,
            181, 119, 28, 192, 168, 111, 213, 127, 50, 52, 126, 21, 162, 109, 31, 93, 86, 196, 114,
            208, 25, 238, 162, 83, 158, 88, 219, 0, 196, 154, 165, 208, 169, 102, 56, 56, 144, 63,
            221, 190, 67, 107, 91, 21, 126, 131, 179, 93, 26, 78, 95, 137, 247, 129, 39, 243, 93,
            172, 240,
        ]; 50];
        let flat: Vec<u8> = buffer.iter().flat_map(|x| x.iter()).copied().collect();
        let result = super::bls12381_p2_decompress(&flat);
        assert!(!result.is_empty(), "Expected a non-empty result from bls12381_p2_decompress");
    }

    #[test]
    #[cfg(feature = "global-contracts")]
    fn test_global_contract_functions() {
        // Test the global contract promise batch action functions
        // These tests verify the functions can be called without panicking

        let promise_index = super::promise_batch_create(AccountIdRef::new_or_panic("alice.near"));
        let code = vec![0u8; 100]; // Mock contract bytecode
        let code_hash = [0u8; 32]; // Mock 32-byte hash (CryptoHash)
<<<<<<< HEAD
        let account_id = AccountIdRef::new_or_panic("deployer.near");
=======
        let account_id = crate::AccountIdRef::new_or_panic("deployer.near");
>>>>>>> edeb58da

        // Test deploy_global_contract
        super::promise_batch_action_deploy_global_contract(promise_index, &code);

        // Test deploy_global_contract_by_account_id
        super::promise_batch_action_deploy_global_contract_by_account_id(promise_index, &code);

        // Test use_global_contract
        super::promise_batch_action_use_global_contract(promise_index, &code_hash);

        // Test use_global_contract_by_account_id
        super::promise_batch_action_use_global_contract_by_account_id(promise_index, account_id);
    }

    #[test]
    #[cfg(feature = "global-contracts")]
    fn test_global_contract_edge_cases() {
        // Test with minimal valid inputs
        let promise_index = super::promise_batch_create(AccountIdRef::new_or_panic("alice.near"));

        // Test with single byte code (minimal size)
        super::promise_batch_action_deploy_global_contract(promise_index, [0]);
        super::promise_batch_action_deploy_global_contract_by_account_id(promise_index, [0]);

        // Test with 32-byte hash (standard size for CryptoHash)
        let valid_hash = [0u8; 32];
        super::promise_batch_action_use_global_contract(promise_index, &valid_hash);
    }
}<|MERGE_RESOLUTION|>--- conflicted
+++ resolved
@@ -174,11 +174,7 @@
 ///
 /// # Examples
 /// ```no_run
-<<<<<<< HEAD
-/// use near_sdk::{env::current_contract_code, testing_env};
-=======
 /// use near_sdk::env::current_contract_code;
->>>>>>> edeb58da
 /// use near_sdk::AccountContract;
 ///
 /// assert!(matches!(current_contract_code(), AccountContract::Local(_)));
@@ -203,11 +199,7 @@
 ///
 /// # Examples
 /// ```
-<<<<<<< HEAD
-/// use near_sdk::{AccountId, env::refund_to_account_id};
-=======
 /// use near_sdk::env::refund_to_account_id;
->>>>>>> edeb58da
 ///
 /// assert_eq!(refund_to_account_id(), "bob.near".parse::<near_sdk::AccountId>().unwrap());
 /// ```
@@ -1160,11 +1152,7 @@
 ///     NearToken::from_millinear(1),
 ///     Gas::from_tgas(1),
 /// );
-<<<<<<< HEAD
 /// promise_set_refund_to(promise, "refund.near".parse::<AccountId>().unwrap());
-=======
-/// promise_set_refund_to(promise, &"refund.near".parse().unwrap());
->>>>>>> edeb58da
 /// ```
 #[cfg(feature = "deterministic-account-ids")]
 pub fn promise_set_refund_to(promise_index: PromiseIndex, account_id: impl AsRef<AccountIdRef>) {
@@ -1180,14 +1168,8 @@
 ///
 /// # Examples
 /// ```
-<<<<<<< HEAD
-/// use near_sdk::{AccountId, NearToken, Gas, env::{promise_batch_action_state_init, promise_create}};
-/// use hex_literal::hex;
-=======
 /// use near_sdk::env::{promise_batch_action_state_init, promise_create};
 /// use near_sdk::{AccountId, CryptoHash, Gas, NearToken};
-/// use std::str::FromStr;
->>>>>>> edeb58da
 ///
 /// let promise_idx = promise_create(
 ///     "account.near".parse::<AccountId>().unwrap(),
@@ -1195,18 +1177,9 @@
 ///     [],
 ///     NearToken::from_millinear(1),
 ///     Gas::from_tgas(1),
-<<<<<<< HEAD
-/// );
-/// promise_batch_action_state_init(
-///     promise_idx,
-///     hex!("acbd03da36aeab52cb6924e5fa4c2771c77669006b819d0a39c0952346650fe0"), // code hash
-///     NearToken::from_millinear(1)
-/// );
-=======
 /// );
 /// promise_batch_action_state_init(promise, [0; 32], NearToken::from_millinear(1));
 /// ```
->>>>>>> edeb58da
 #[cfg(feature = "deterministic-account-ids")]
 pub fn promise_batch_action_state_init(
     promise_index: PromiseIndex,
@@ -1230,30 +1203,16 @@
 /// # Examples
 /// ```
 /// use near_sdk::env::{promise_batch_action_state_init_by_account_id, promise_create};
-<<<<<<< HEAD
-/// use near_sdk::{AccountId, NearToken, Gas};
-/// use std::str::FromStr;
-=======
 /// use near_sdk::{AccountId, Gas, NearToken};
->>>>>>> edeb58da
-///
-/// let account_id: AccountId = "account.near".parse().unwrap();
+///
 /// let promise = promise_create(
-<<<<<<< HEAD
 ///     "account.near".parse::<AccountId>().unwrap(),
-=======
-///     account_id.clone(),
->>>>>>> edeb58da
 ///     "method",
 ///     [],
 ///     NearToken::from_millinear(1),
 ///     Gas::from_tgas(1),
 /// );
-<<<<<<< HEAD
 /// promise_batch_action_state_init_by_account_id(promise, "account.near".parse::<AccountId>().unwrap(), NearToken::from_millinear(1));
-=======
-/// promise_batch_action_state_init_by_account_id(promise, &account_id, NearToken::from_millinear(1));
->>>>>>> edeb58da
 /// ```
 #[cfg(feature = "deterministic-account-ids")]
 pub fn promise_batch_action_state_init_by_account_id(
@@ -1261,11 +1220,7 @@
     account_id: impl AsRef<AccountIdRef>,
     amount: NearToken,
 ) -> ActionIndex {
-<<<<<<< HEAD
     let account_id = account_id.as_ref().as_bytes();
-=======
-    let account_id: &str = account_id.as_ref().as_str();
->>>>>>> edeb58da
     unsafe {
         sys::promise_batch_action_state_init_by_account_id(
             promise_index.0,
@@ -1281,34 +1236,17 @@
 ///
 /// # Examples
 /// ```
-<<<<<<< HEAD
-/// use near_sdk::{
-///     AccountId, NearToken, Gas,
-///     env::{promise_create, promise_batch_action_state_init_by_account_id, set_state_init_data_entry}
-/// };
-=======
 /// use near_sdk::env::{set_state_init_data_entry, promise_batch_action_state_init_by_account_id, promise_create};
 /// use near_sdk::{AccountId, Gas, NearToken};
->>>>>>> edeb58da
-/// use std::str::FromStr;
-///
-/// let account_id: AccountId = "account.near".parse().unwrap();
+///
 /// let promise = promise_create(
-<<<<<<< HEAD
 ///     "account.near".parse::<AccountId>().unwrap(),
-=======
-///     account_id.clone(),
->>>>>>> edeb58da
 ///     "method",
 ///     [],
 ///     NearToken::from_millinear(1),
 ///     Gas::from_tgas(1),
 /// );
-<<<<<<< HEAD
 /// let action_index = promise_batch_action_state_init_by_account_id(promise, "account.near".parse::<AccountId>().unwrap(), NearToken::from_millinear(1));
-=======
-/// let action_index = promise_batch_action_state_init_by_account_id(promise, &account_id, NearToken::from_millinear(1));
->>>>>>> edeb58da
 /// set_state_init_data_entry(promise, action_index, b"key", b"value");
 /// ```
 #[cfg(feature = "deterministic-account-ids")]
@@ -1874,11 +1812,7 @@
     promise_index: PromiseIndex,
     account_id: impl AsRef<AccountIdRef>,
 ) {
-<<<<<<< HEAD
-    let account_id = account_id.as_ref().as_str();
-=======
-    let account_id: &str = account_id.as_ref().as_str();
->>>>>>> edeb58da
+    let account_id = account_id.as_ref().as_bytes();
     unsafe {
         sys::promise_batch_action_use_global_contract_by_account_id(
             promise_index.0,
@@ -3093,11 +3027,7 @@
         let promise_index = super::promise_batch_create(AccountIdRef::new_or_panic("alice.near"));
         let code = vec![0u8; 100]; // Mock contract bytecode
         let code_hash = [0u8; 32]; // Mock 32-byte hash (CryptoHash)
-<<<<<<< HEAD
         let account_id = AccountIdRef::new_or_panic("deployer.near");
-=======
-        let account_id = crate::AccountIdRef::new_or_panic("deployer.near");
->>>>>>> edeb58da
 
         // Test deploy_global_contract
         super::promise_batch_action_deploy_global_contract(promise_index, &code);
