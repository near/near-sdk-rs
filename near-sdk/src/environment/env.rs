--- conflicted
+++ resolved
@@ -699,14 +699,7 @@
     unsafe {
         sys::alt_bn128_g1_multiexp(value.len() as _, value.as_ptr() as _, ATOMIC_OP_REGISTER);
     };
-<<<<<<< HEAD
     expect_register(read_register(ATOMIC_OP_REGISTER))
-=======
-    match read_register(ATOMIC_OP_REGISTER) {
-        Some(result) => result,
-        None => panic_str(REGISTER_EXPECTED_ERR),
-    }
->>>>>>> 7476cbe4
 }
 
 /// Compute alt_bn128 g1 sum.
@@ -719,15 +712,9 @@
     unsafe {
         sys::alt_bn128_g1_sum(value.len() as _, value.as_ptr() as _, ATOMIC_OP_REGISTER);
     };
-<<<<<<< HEAD
     expect_register(read_register(ATOMIC_OP_REGISTER))
-=======
-    match read_register(ATOMIC_OP_REGISTER) {
-        Some(result) => result,
-        None => panic_str(REGISTER_EXPECTED_ERR),
-    }
->>>>>>> 7476cbe4
-}
+}
+
 /// Compute pairing check
 ///
 /// `alt_bn128` is a specific curve from the Barreto-Naehrig(BN) family. It is particularly
