use crate::{AccountId, Balance, Gas, PublicKey};

#[derive(Clone, Debug, PartialEq, Eq)]
pub struct Receipt {
    pub receipt_indices: Vec<u64>,
    pub receiver_id: AccountId,
    pub actions: Vec<VmAction>,
}

#[derive(Clone, Debug, PartialEq, Eq)]
#[non_exhaustive]
pub enum VmAction {
    CreateAccount,
    DeployContract {
        code: Vec<u8>,
    },
    FunctionCall {
<<<<<<< HEAD
        method_name: Vec<u8>,
=======
        method_name: String,
        /// Most function calls still take JSON as input, so we'll keep it there as a string.
        /// Once we switch to borsh, we'll have to switch to base64 encoding.
        /// Right now, it is only used with standalone runtime when passing in Receipts or expecting
        /// receipts. The workaround for input is to use a VMContext input.
>>>>>>> a2565e17
        args: Vec<u8>,
        gas: Gas,
        deposit: Balance,
    },
    Transfer {
        deposit: Balance,
    },
    Stake {
        stake: Balance,
        public_key: PublicKey,
    },
    AddKeyWithFullAccess {
        public_key: PublicKey,
        nonce: u64,
    },
    AddKeyWithFunctionCall {
        public_key: PublicKey,
        nonce: u64,
        allowance: Option<Balance>,
        receiver_id: AccountId,
        method_names: Vec<Vec<u8>>,
    },
    DeleteKey {
        public_key: PublicKey,
    },
    DeleteAccount {
        beneficiary_id: AccountId,
    },
}<|MERGE_RESOLUTION|>--- conflicted
+++ resolved
@@ -15,15 +15,7 @@
         code: Vec<u8>,
     },
     FunctionCall {
-<<<<<<< HEAD
-        method_name: Vec<u8>,
-=======
         method_name: String,
-        /// Most function calls still take JSON as input, so we'll keep it there as a string.
-        /// Once we switch to borsh, we'll have to switch to base64 encoding.
-        /// Right now, it is only used with standalone runtime when passing in Receipts or expecting
-        /// receipts. The workaround for input is to use a VMContext input.
->>>>>>> a2565e17
         args: Vec<u8>,
         gas: Gas,
         deposit: Balance,
