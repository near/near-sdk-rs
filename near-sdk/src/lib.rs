--- conflicted
+++ resolved
@@ -1153,12 +1153,10 @@
 mod types;
 pub use crate::types::*;
 
-<<<<<<< HEAD
 pub mod events;
 pub use crate::events::{AsNep297Event, Nep297Event};
-=======
+
 pub mod state;
->>>>>>> ead06137
 
 #[cfg(all(feature = "unit-testing", not(target_arch = "wasm32")))]
 pub use environment::mock;
