//! # `near-sdk`
//!
//! `near-sdk` is a Rust toolkit for developing smart contracts on the [NEAR blockchain](https://near.org).
//! It provides abstractions, macros, and utilities to make building robust and secure contracts easy.
//! More information on how to develop smart contracts can be found in the [NEAR documentation](https://docs.near.org/build/smart-contracts/what-is).
//! With near-sdk you can create DeFi applications, NFTs and marketplaces, DAOs, gaming and metaverse apps, and much more.
//!
//! ## Features
//!
//! - **State Management:** Simplified handling of contract state with serialization via [Borsh](https://borsh.io) or JSON.
//! - **Initialization methods** We can define an initialization method that can be used to initialize the state of the contract. #\[init\] macro verifies that the contract has not been initialized yet (the contract state doesn't exist) and will panic otherwise.
//! - **Payable methods** We can allow methods to accept token transfer together with the function call with #\[payable\] macro.
//! - **Private methods** #\[private\] macro makes it possible to define private methods that can't be called from the outside of the contract.
//! - **Cross-Contract Calls:** Support for asynchronous interactions between contracts.
//! - **Unit Testing:** Built-in support for testing contracts in a Rust environment.
//! - **WASM Compilation:** Compile Rust code to WebAssembly (WASM) for execution on the NEAR runtime.
//!
//! ## Quick Start
//!
//! Add `near-sdk` to your `Cargo.toml`:
//!
//! ```toml
//! [dependencies]
//! near-sdk = "5.17.0"
//! ```
//!
//! ### Example: Counter Smart Contract. For more information, see the [**near** macro](near) documentation.
//!
//! Below is an example of a simple counter contract that increments and retrieves a value:
//!
//! ```rust
//! use near_sdk::{env, near};
//!
//! #[near(contract_state)]
//! #[derive(Default)]
//! pub struct Counter {
//!     value: i32,
//! }
//!
//! #[near]
//! impl Counter {
//!     /// Increment the counter by one.
//!     pub fn increment(&mut self) {
//!         self.value += 1;
//!         env::log_str(&format!("Counter incremented to: {}", self.value));
//!     }
//!
//!     /// Get the current value of the counter.
//!     pub fn get(&self) -> i32 {
//!         self.value
//!     }
//! }
//! ```
//!
//! ### Cargo NEAR Extension
//!
//! [`cargo-near`](https://github.com/near/cargo-near) is a handy command line
//! extension to `cargo`, which guides you through the common tasks of
//! creating, building, and deploying smart contracts.
//!
//! Follow the [installation instructions](https://github.com/near/cargo-near?tab=readme-ov-file#installation) on cargo-near README.
//!
//! Or compile it and install it from the source code:
//!
//! ```bash
//! cargo install --locked cargo-near
//! ```
//!
//! ### Create New NEAR Smart Contract
//!
//! `cargo-near` can be used to start a new project with an example smart contract, unit tests,
//! integration tests, and continuous integration preconfigured for you.
//!
//! ```bash
//! cargo near new
//! ```
//!
//! ### Compiling to WASM
//!
//! `cargo-near` builds a NEAR smart contract along with its [ABI](https://github.com/near/abi) (while in the directory containing contract's Cargo.toml):
//!
//! ```bash
//! cargo near build
//! ```
//!
//! If you have problems/errors with schema/ABI during build that you cannot figure out quick, you can skip/circumvent them with:
//!
//! ```bash
//! cargo near build non-reproducible-wasm --no-abi
//! ```
//!
//! And return to figuring how to resolve problems with generating ABI of your contract later.
//!
//! ### Running Unit Tests
//!
//! Use the following testing setup:
//!
//! ```rust
//! #[cfg(test)]
//! mod tests {
//!     use super::*;
//!
//!     #[test]
//!     fn increment_works() {
//!         let mut counter = Counter::default();
//!         counter.increment();
//!         assert_eq!(counter.get(), 1);
//!     }
//! }
//! ```
//!
//! Run tests using:
//! ```bash
//! cargo test
//! ```

#![cfg_attr(docsrs, feature(doc_auto_cfg))]
// Clippy is giving false positive warnings for this in 1.57 version. Remove this if fixed.
// https://github.com/rust-lang/rust-clippy/issues/8091
#![allow(clippy::redundant_closure)]
// We want to enable all clippy lints, but some of them generate false positives.
#![allow(clippy::missing_const_for_fn, clippy::redundant_pub_crate)]
#![allow(clippy::multiple_bound_locations)]
#![allow(clippy::needless_lifetimes)]

#[cfg(test)]
extern crate quickcheck;

#[cfg(not(any(
    test,
    doctest,
    clippy,
    target_family = "wasm",
    feature = "unit-testing",
    feature = "non-contract-usage",
    feature = "__abi-generate"
)))]
compile_error!(
    r#"1. 🔨️  Use `cargo near build` instead of `cargo build` to compile your contract
💡  Install cargo-near from https://github.com/near/cargo-near

2. ✅ Use `cargo check --target wasm32-unknown-unknown` instead of `cargo check` to error-check your contract

3. ⚙️ Only following cfg-s are considered VALID for `near-sdk`:
  - `#[cfg(target_family = "wasm")]`
  - `#[cfg(feature = "non-contract-usage")]` (intended for use of `near-sdk` in non-contract environment)
  - `#[cfg(feature = "unit-testing")]` (intended for use of `near-sdk` as one of `[dev-dependencies]`)
  - `#[cfg(feature = "__abi-generate")`
  - `#[cfg(test)]`
  - `#[cfg(doctest)]`
  - `#[cfg(clippy)]`
⚠️ a cfg, which is not one of the above, results in CURRENT compilation error to be emitted.
"#
);

/// This attribute macro is used on a struct/enum and its implementations
/// to generate the necessary code to expose `pub` methods from the contract as well
/// as generating the glue code to be a valid NEAR contract.
///
/// The macro is a syntactic sugar for [**near_bindgen**](near_bindgen) and expands to the [**near_bindgen**](near_bindgen) macro invocations.
/// Both of them share the same attributes, except for those that are explicitly marked as specific to the [**near**](near) macro. ([1](near#nearcontract_state-annotates-structsenums), [2](near#nearserializers-annotates-structsenums))
///
/// # Attributes
///
/// ## `#[near(contract_state)]` (annotates structs/enums)
///
/// The attribute prepares a struct/enum to be a contract state. Only one contract state is allowed per crate.
///
/// Custom storage key can be set via `#[near(contract_state(key = b"CUSTOM"))]`.
///
/// A contract type is usually acompanied by an `impl` block, annotated with [`#[near]`](near#near-annotates-impl-blocks).
///
/// This attribute is also required to make the [`#[near(contract_metadata(...))]`](near#nearcontract_metadata-annotates-structsenums) attribute work.
///
/// `contract_state` is specific to the [near] macro only, not available for [near_bindgen].
///
/// ### Basic example
/// ```rust
/// use near_sdk::near;
///
/// #[near(contract_state)]
/// pub struct Contract {
///     greeting: String,
/// }
/// ```
/// which usually comes paired with at least one **impl** block for the contract type,
/// annotated with a plain `#[near]` attribute:
///
/// ### Using SDK collections for storage
///
/// If contract state becomes large, collections from following modules can be used:
///
/// #### [`store`] module:
///
/// ```rust
/// # use near_sdk_macros::near;
/// use near_sdk::store::IterableMap;
///
/// #[near(contract_state)]
/// pub struct StatusMessage {
///    records: IterableMap<String, String>,
/// }
/// ```
///
/// * list of [**host functions**](store#calls-to-host-functions-used-in-implementation) used for [`store`] implementation
/// * **FAQ**: mutating state of collections from [`store`] module is only finally persisted on running [`Drop`/`flush`](store#faq-collections-of-this-module-only-persist-on-drop-and-flush)
///
/// #### [`collections`] module:
///
/// ```rust
/// # use near_sdk_macros::near;
/// use near_sdk::collections::LookupMap;
///
/// #[near(contract_state)]
/// pub struct StatusMessage {
///    records: LookupMap<String, String>,
/// }
/// ```
///
/// * list of [**host functions**](collections#calls-to-host-functions-used-in-implementation) used for [`collections`] implementation
///
/// ### Reference to [Implementation of `#[near(contract_state)]` attribute](near#implementation-of-nearcontract_state-attribute-and-host-functions-calls-used) (How does it work?)
///
/// ## `#[near]` (annotates impl blocks)
///
/// This macro is used to define the code for view-only and mutating methods for contract types,
/// annotated by [`#[near(contract_state)]`](near#nearcontract_state-annotates-structsenums).
///
/// ### Basic example
/// ```rust
/// use near_sdk::{near, log};
///
/// # #[near(contract_state)]
/// # pub struct Contract {
/// #     greeting: String,
/// # }
/// #[near]
/// impl Contract {
///     // view method
///     pub fn get_greeting(&self) -> String {
///         self.greeting.clone()
///     }
///
///     // mutating method
///     pub fn set_greeting(&mut self, greeting: String) {
///         log!("Saving greeting: {greeting}");
///         self.greeting = greeting;
///     }
/// }
/// ```
///
/// ### Reference to [Implementation of `#[near]` macro](near#implementation-of-near-macro-and-host-functions-calls-used) (How does it work?)
///
/// ## `#[near(serializers=[...])` (annotates structs/enums)
///
/// The attribute makes the struct or enum serializable with either json or borsh. By default, borsh is used.
///
/// `serializers` is specific to the [near] macro only, not available for [near_bindgen].
///
/// ### Make struct/enum serializable with borsh
///
/// ```rust
/// use near_sdk::near;
///
/// #[near(serializers=[borsh])]
/// pub enum MyEnum {
///     Variant1,
/// }
///
/// #[near(serializers=[borsh])]
/// pub struct MyStruct {
///     pub name: String,
/// }
///
///
/// // Since [borsh] is the default value, you can simply skip serializers:
///
/// #[near]
/// pub enum MyEnum2 {
///     Variant1,
/// }
///
/// #[near]
/// pub struct MyStruct2 {
///     pub name: String,
/// }
/// ```
///
/// ### Make struct/enum serializable with json
///
/// ```rust
/// use near_sdk::near;
///
/// #[near(serializers=[json])]
/// pub enum MyEnum {
///     Variant1,
/// }
///
/// #[near(serializers=[json])]
/// pub struct MyStruct {
///     pub name: String,
/// }
/// ```
///
/// ### Make struct/enum serializable with both borsh and json
///
/// ```rust
/// use near_sdk::near;
///
/// #[near(serializers=[borsh, json])]
/// pub enum MyEnum {
///     Variant1,
/// }
///
/// #[near(serializers=[borsh, json])]
/// pub struct MyStruct {
///     pub name: String,
/// }
/// ```
///
/// ### Customize `borsh` serializer
///
/// The `#[near(serializers = [borsh(...)])]` macro allows you to pass [configuration parameters to the `borsh` serializer](https://docs.rs/borsh/latest/borsh/derive.BorshSerialize.html#attributes).
/// This is useful for customizing borsh serialization parameters since, unlike serde, borsh macros do not support repetitive attributes.
///
/// ```rust
/// use near_sdk::near;
///
/// #[near(serializers = [borsh(use_discriminant = true)])]
/// pub enum MyEnum {
///     Variant1,
///     Variant2,
/// }
/// ```
///
/// ### Customize `json` serializer
///
/// The `#[near(serializers = [json])]` macro does not support passing configuration parameters to the `json` serializer.
/// Yet, you can just use [`#[serde(...)]` attributes](https://serde.rs/attributes.html) as if `#[derive(Serialize, Deserialize)]` is added to the struct (which is what actually happens under the hood of `#[near(serializers = [json])]` implementation).
///
/// ```rust
/// use near_sdk::near;
///
/// #[near(serializers = [json])]
/// #[serde(rename_all = "SCREAMING_SNAKE_CASE")]
/// pub enum MyEnum {
///     Variant1,
///     #[serde(alias = "VARIANT_2")]
///     Variant2,
/// }
/// ```
///
/// You can also use [`#[serde_as(as = "...")]` attributes](https://docs.rs/serde_with/latest/serde_with/attr.serde_as.html)
/// as if `#[serde_as]` is added to the type (which is what actually happens under the hood of `#[near(serializers = [json])]` implementation).
///
/// ```
/// # use std::{collections::BTreeMap};
/// use near_sdk::{
///     near,
///     serde_json::json,
///     serde_with::{base64::Base64, hex::Hex, json::JsonString, DisplayFromStr},
/// };
///
/// #[near(serializers = [json])]
/// pub struct MyStruct {
///     #[serde_as(as = "DisplayFromStr")]
///     pub amount: u128,
///
///     #[serde_as(as = "Hex")]
///     pub hex_bytes: Vec<u8>,
///
///     #[serde_as(as = "Base64")]
///     pub base64_bytes: Vec<u8>,
///
///     #[serde_as(as = "BTreeMap<Hex, Vec<DisplayFromStr>>")]
///     pub collection: BTreeMap<Vec<u8>, Vec<u128>>,
///
///     #[serde_as(as = "JsonString")]
///     pub json_string: serde_json::Value,
/// }
/// # fn main() {
/// #     assert_eq!(
/// #         serde_json::to_value(&MyStruct {
/// #             amount: u128::MAX,
/// #             hex_bytes: vec![0x1a, 0x2b, 0x3c],
/// #             base64_bytes: vec![1, 2, 3],
/// #             collection: [(vec![0x1a, 0x2b, 0x3c], vec![u128::MAX])].into(),
/// #             json_string: json!({"key": "value"}),
/// #         })
/// #         .unwrap(),
/// #         json!({
/// #             "amount": "340282366920938463463374607431768211455",
/// #             "hex_bytes": "1a2b3c",
/// #             "base64_bytes": "AQID",
/// #             "collection": {
/// #                 "1a2b3c": ["340282366920938463463374607431768211455"],
/// #             },
/// #             "json_string": "{\"key\":\"value\"}",
/// #         })
/// #     );
/// # }
/// ```
///
/// ## `#[serializer(...)]` (annotates function arguments)
///
/// The attribute makes the function argument deserializable from [`Vec`]<[`u8`]> with either json or borsh. By default, json is used.
/// Please, note that all the arguments of the function should be using the same deserializer.
///
/// NOTE: a more correct name for the attribute would be `argument_deserializer`, but it's `serializer` for historic reasons.
///
/// ### Basic example
///
/// ```rust
/// use near_sdk::near;
///# #[near(contract_state)]
///# pub struct Contract {}
///
/// #[near]
/// impl Contract {
///     pub fn borsh_arguments(&self, #[serializer(borsh)] a: String, #[serializer(borsh)] b: String) {}
/// }
/// ```
///
/// ### Implementation of `#[serializer(...)]` attribute and **host functions** calls used
///
/// In a nutshell and if the details of [ABI](https://github.com/near/abi) generation layer are put aside,
///
/// using the attribute allows to replace default [`serde_json::from_slice`] with [`borsh::from_slice`].
///
/// A bit more thoroughly the effect of the attribute is described in (step **3.1**, [`#[near]` on mutating method](near#for-above-mutating-method-near-macro-defines-the-following-function)).
///
/// ## `#[init]` (annotates methods of a type in its `impl` block)
///
/// Contract initialization method annotation. More details can be found [here](https://docs.near.org/build/smart-contracts/anatomy/storage#initializing-the-state)
///
/// By default, the `Default::default()` implementation of a contract will be used to initialize a contract.
/// There can be a custom initialization function which takes parameters or performs custom logic with the following `#[init]` annotation.
///
/// You can provide several initialization functions.
///
/// ### Basic example
///
/// ```rust
/// use near_sdk::{log, near};
///
/// #[near(contract_state)]
/// #[derive(Default)]
/// pub struct Counter {
///     value: u64,
/// }
///
/// #[near]
/// impl Counter {
///     #[init]
///     pub fn new(value: u64) -> Self {
///         log!("Custom counter initialization!");
///         Self { value }
///     }
/// }
/// ```
///
/// ## `#[payable]` (annotates methods of a type in its `impl` block)
///
/// Specifies that the method can accept NEAR tokens. More details can be found [here](https://docs.near.org/build/smart-contracts/anatomy/functions#payable-functions)
///
/// Methods can be annotated with `#[payable]` to allow tokens to be transferred with the method invocation. For more information, see payable methods.
///
/// To declare a function as payable, use the `#[payable]` annotation as follows:
///
/// ### Basic example
///
/// ```rust
///use near_sdk::near;
///
/// #[near(contract_state)]
/// #[derive(Default)]
/// pub struct Counter {
///     val: i8,
/// }
///
/// #[near]
/// impl Counter {
///     #[payable]
///     pub fn my_method(&mut self) {
///        //...
///     }
/// }
/// ```
///
/// ## `#[private]` (annotates methods of a type in its `impl` block)]
///
/// The attribute forbids to call the method except from within the contract.
/// This is useful for internal methods that should not be called from outside the contract.
///
/// More details can be found [here](https://docs.near.org/build/smart-contracts/anatomy/functions#private-functions)
///
/// ### Basic example
///
/// ```rust
/// use near_sdk::near;
///
/// #[near(contract_state)]
/// #[derive(Default)]
/// pub struct Counter {
///     val: u64,
/// }
///
/// #[near]
/// impl Counter {
///     #[private]
///     pub fn my_method(&mut self) {
///         // ...
///     }
/// }
/// ```
///
/// ## `#[deny_unknown_arguments]` (annotates methods of a type in its `impl` block)]
///
/// Specifies that the method call should error during deserialization if any unknown fields are present in the input.
/// This helps ensure data integrity by rejecting potentially malformed input.
///
/// Without this attribute, unknown fields are silently ignored during deserialization.
///
/// Implementation uses [`deny_unknown_fields`](https://serde.rs/container-attrs.html#deny_unknown_fields) `serde`'s attribute.
///
/// In the following example call of `my_method` with
/// ```json,ignore
/// {
///     "description": "value of description"
/// }
/// ```
/// payload works, but call of `my_method` with
///
/// ```json,ignore
/// {
///     "description": "value of description",
///     "unknown_field": "what"
/// }
/// ```
/// payload is declined with a `FunctionCallError(ExecutionError("Smart contract panicked: Failed to deserialize input from JSON."))` error.
///
/// ### Basic example
///
/// ```rust
/// use near_sdk::near;
///
/// #[near(contract_state)]
/// #[derive(Default)]
/// pub struct Counter {
///     val: u64,
/// }
///
/// #[near]
/// impl Counter {
///     #[deny_unknown_arguments]
///     pub fn my_method(&mut self, description: String) {
///         // ...
///     }
/// }
/// ```
///
/// This attribute is not supposed to be used together with [`#[serializer(borsh)]`](`near#serializer-annotates-function-arguments`)
/// arguments' serializer, and assumes that default `json` is used.
///
/// If `borsh` is used on arguments, usage of `deny_unknown_arguments` on method is a no-op.
///
///
/// ## `#[result_serializer(...)]` (annotates methods of a type in its `impl` block)
///
/// The attribute defines the serializer for function return serialization.
/// Only one of `borsh` or `json` can be specified.
///
/// ```rust
/// use near_sdk::near;
///
/// # #[near(contract_state)]
/// # struct MyContract {
/// #   pub name: String,
/// # }
///
/// #[near]
/// impl MyContract {
///    #[result_serializer(borsh)]
///    pub fn borsh_return_value(&self) -> String {
///         "hello_world".to_string()
///    }
/// }
/// ```
///
/// ### Implementation of `#[result_serializer(...)]` attribute and **host functions** calls used
///
/// In a nutshell and if the details of [ABI](https://github.com/near/abi) generation layer are put aside,
///
/// using the attribute allows to replace default [`serde_json::to_vec`] with [`borsh::to_vec`].
///
/// A bit more thoroughly the effect of the attribute is described in (step **4.1**, [`#[near] on view method`](near#for-above-view-method-near-macro-defines-the-following-function)).
///
/// ## `#[handle_result]` (annotates methods of a type in its `impl` block)
///
/// Have `#[handle_result]` to Support Result types regardless of how they're referred to
/// Function marked with `#[handle_result]` should return `Result<T, E>` (where E implements [FunctionError]).
/// If you're trying to use a type alias for `Result`, try `#[handle_result(aliased)]`
///
/// ### Basic error handling with Result
///
/// ```rust
/// use near_sdk::{near, AccountId, Promise, PromiseError};
///
/// #[near(contract_state)]
/// #[derive(Default)]
/// pub struct Counter {
///     val: u64,
/// }
///
/// #[near]
/// impl Counter {
///     #[handle_result]
///     pub fn some_function2(
///         &self,
///     ) -> Result<(), &'static str> {
///         Err("error")
///     }
/// }
/// ```
///
/// ### Typed error handling
///
/// This example shows how to use error handling in a contract when the error are defined in the contract.
/// This way the contract can utilize result types and panic with the type using its [ToString] implementation
///
/// ```rust
/// use near_sdk::{near, FunctionError};
///
/// #[derive(FunctionError)]
/// pub enum MyError {
///     SomePanicError,
/// }
///
/// impl std::fmt::Display for MyError {
///     fn fmt(&self, f: &mut std::fmt::Formatter<'_>) -> std::fmt::Result {
///         match self {
///             MyError::SomePanicError => write!(f, "Panic error message that would be displayed to the user"),
///         }
///     }
/// }
///# #[near(contract_state)]
///# #[derive(Default)]
///# pub struct Counter {
///#    val: u64,
///# }
///
/// #[near]
/// impl Counter {
///     #[handle_result]
///     pub fn some_function(&self) -> Result<(), MyError> {
///         if self.val == 0 {
///             return Err(MyError::SomePanicError);
///         }
///         Ok(())
///     }
/// }
/// ```
///
/// ## `#[callback_unwrap]` (annotates function arguments)
///
/// Automatically unwraps the successful result of a callback from a cross-contract call.
/// Used on parameters in callback methods that are invoked as part of a cross-contract call chain.
/// If the promise fails, the method will panic with the error message.
///
/// This attribute is commonly used with [`Promise`] or [`PromiseOrValue<T>`] as the return type of another contract method,
/// whose return value will be passed as argument to `#[callback_unwrap]`-annotated argument
///
/// ### Example with Cross-Contract Factorial:
///
/// In the example:
///   - lower level [`env::promise_create`], [`env::promise_then`] and [`env::promise_return`] are used in
///     `factorial` method to set up a callback of `factorial_mult` with result of factorial for `(n-1)`
///   - [`#[private]`](near#private-annotates-methods-of-a-type-in-its-impl-block) on `factorial_mult` is used to
///     to allow only calling `factorial_mult` from factorial contract method by `CrossContract` itself
///     and disallow for it to be called externally by users
///
/// ```rust
/// use near_sdk::{near, env, log, NearToken, Gas};
///
/// // Prepaid gas for a single (not inclusive of recursion) `factorial` call.
/// const FACTORIAL_CALL_GAS: Gas = Gas::from_tgas(20);
///
/// // Prepaid gas for a single `factorial_mult` call.
/// const FACTORIAL_MULT_CALL_GAS: Gas = Gas::from_tgas(10);
///
/// #[near(contract_state)]
/// #[derive(Default)]
/// pub struct CrossContract {}
///
/// #[near]
/// impl CrossContract {
///     pub fn factorial(&self, n: u32) {
///         if n <= 1 {
///             env::value_return(&serde_json::to_vec(&1u32).unwrap());
///             return;
///         }
///         let account_id = env::current_account_id();
///         let prepaid_gas = env::prepaid_gas().saturating_sub(FACTORIAL_CALL_GAS);
///         let promise0 = env::promise_create(
///             account_id.clone(),
///             "factorial",
///             &serde_json::to_vec(&(n - 1,)).unwrap(),
///             NearToken::from_near(0),
///             prepaid_gas.saturating_sub(FACTORIAL_MULT_CALL_GAS),
///         );
///         let promise1 = env::promise_then(
///             promise0,
///             account_id,
///             "factorial_mult",
///             &serde_json::to_vec(&(n,)).unwrap(),
///             NearToken::from_near(0),
///             FACTORIAL_MULT_CALL_GAS,
///         );
///         env::promise_return(promise1);
///     }
///
///     #[private]
///     pub fn factorial_mult(&self, n: u32, #[callback_unwrap] factorial_n_minus_one_result: u32) -> u32 {
///         log!("Received n: {:?}", n);
///         log!("Received factorial_n_minus_one_result: {:?}", factorial_n_minus_one_result);
///
///         let result = n * factorial_n_minus_one_result;
///
///         log!("Multiplied {:?}", result.clone());
///         result
///     }
/// }
/// ```
/// which has the following lines in a `factorial`'s view call log:
///
/// ```bash,ignore
/// logs: [
///     "Received n: 5",
///     "Received factorial_n_minus_one_result: 24",
///     "Multiplied 120",
/// ],
/// ```
///
/// ### Other examples within repo:
///
/// - `Cross-Contract Factorial` again [examples/cross-contract-calls](https://github.com/near/near-sdk-rs/blob/9596835369467cac6198e8de9a4b72a38deee4a5/examples/cross-contract-calls/high-level/src/lib.rs?plain=1#L26)
///   - same example as [above](near#example-with-cross-contract-factorial), but uses [`Promise::then`] instead of [`env`](mod@env) host functions calls to set up a callback of `factorial_mult`
/// - [examples/callback-results](https://github.com/near/near-sdk-rs/tree/master/examples/callback-results/src/lib.rs?plain=1#L51)
///
/// ### Reference to  [Implementation of `#[callback_unwrap]` attribute](near#implementation-of-callback_unwrap-attribute-and-host-functions-calls-used)
///
/// ## `#[near(event_json(...))]` (annotates enums)
///
/// By passing `event_json` as an argument `near` will generate the relevant code to format events
/// according to [NEP-297](https://github.com/near/NEPs/blob/master/neps/nep-0297.md)
///
/// For parameter serialization, this macro will generate a wrapper struct to include the NEP-297 standard fields `standard` and `version`
/// as well as include serialization reformatting to include the `event` and `data` fields automatically.
/// The `standard` and `version` values must be included in the enum and variant declaration (see example below).
/// By default this will be JSON deserialized with `serde`
///
/// The version is required to allow backward compatibility. The older back-end will use the version field to determine if the event is supported.
///
/// ### Basic example
///
/// ```rust
/// use near_sdk::{near, AccountId};
///
/// # #[near(contract_state)]
/// # pub struct Contract {
/// #    data: i8,
/// # }
/// #[near(event_json(standard = "nepXXX"))]
/// pub enum MyEvents {
///    #[event_version("1.0.0")]
///    Swap { token_in: AccountId, token_out: AccountId, amount_in: u128, amount_out: u128 },
///
///    #[event_version("2.0.0")]
///    StringEvent(String),
///
///    #[event_version("3.0.0")]
///    EmptyEvent
/// }
///
/// #[near]
/// impl Contract {
///     pub fn some_function(&self) {
///         MyEvents::StringEvent(
///             String::from("some_string")
///         ).emit();
///     }
///
/// }
/// ```
///
/// ## `#[near(contract_metadata(...))]` (annotates structs/enums)
///
/// By using `contract_metadata` as an argument `near` will populate the contract metadata
/// according to [`NEP-330`](<https://github.com/near/NEPs/blob/master/neps/nep-0330.md>) standard. This still applies even when `#[near]` is used without
/// any arguments.
///
/// All fields(version, link) are optional and will be populated with defaults from the Cargo.toml file if not specified.
/// The `standard` will be populated with `nep330` by default.
///
/// **Any additional standards can be added and should be specified using the `standard` attribute.**
///
/// The `contract_source_metadata()` view function will be added and can be used to retrieve the source metadata.
/// Also, the source metadata will be stored as a constant, `CONTRACT_SOURCE_METADATA`, in the contract code.
///
/// **Please note that the `contract_metadata` will be ignored if [`#[near(contract_state)]`](near#nearcontract_state-annotates-structsenums) is not used**.
///
/// ### Basic example
///
/// ```rust
/// use near_sdk::near;
///
/// #[near(contract_state, contract_metadata(
///     version = "39f2d2646f2f60e18ab53337501370dc02a5661c",
///     link = "https://github.com/near-examples/nft-tutorial",
///     standard(standard = "nep171", version = "1.0.0"),
///     standard(standard = "nep177", version = "2.0.0"),
/// ))]
/// struct Contract {}
/// ```
///
/// ---
///
/// ## Implementation of `#[near(contract_state)]` attribute and **host functions** calls used
///
/// This heading describes [`#[near(contract_state)]`](near#nearcontract_state-annotates-structsenums).
///
/// In a nutshell and if the details of [ABI](https://github.com/near/abi) generation layer are put aside,
///
/// ```rust
/// # use near_sdk::near;
/// #[near(contract_state)]
/// pub struct Contract { /* .. */ }
/// ```
///
/// 1. Macro adds derived implementations of [`borsh::BorshSerialize`]/[`borsh::BorshSerialize`] for `Contract` type
/// 2. Macro defines a global `CONTRACT_SOURCE_METADATA` variable, which is a string of json serialization of [`near_contract_standards::contract_metadata::ContractSourceMetadata`](https://docs.rs/near-contract-standards/latest/near_contract_standards/contract_metadata/struct.ContractSourceMetadata.html).
/// 3. Macro defines `contract_source_metadata` function:
///     ```rust,no_run
///     #[no_mangle]
///     pub extern "C" fn contract_source_metadata() { /* .. */ }
///     ```
///    which
///     1. calls [`env::setup_panic_hook`] host function
///     2. calls [`env::value_return`] host function with bytes of `CONTRACT_SOURCE_METADATA` from step 2.
///
/// ##### using [cargo-expand](https://crates.io/crates/cargo-expand) to view actual macro results
///
/// The above is an approximate description of what macro performs.
///
/// Running the following in a contract's crate is a way to introspect more details of its operation:
///
/// ```bash,ignore
/// cargo expand --lib --target wasm32-unknown-unknown
/// # this has additional code generated for ABI layer
/// cargo expand --lib --features near-sdk/__abi-generate
/// ```
///
/// ---
///
/// ## Implementation of `#[near]` macro and **host functions** calls used
///
/// This heading describes [`#[near]` on impl blocks](near#near-annotates-impl-blocks).
///
/// In a nutshell and if the details of [ABI](https://github.com/near/abi) generation layer are put aside,
///
/// ```rust
/// # use near_sdk::near;
/// # #[near(contract_state)]
/// # pub struct Contract { /* .. */ }
/// #[near]
/// impl Contract {
///     pub fn view_method(&self) -> String { todo!("method body") }
///
///     pub fn mutating_method(&mut self, argument: String) { /* .. */ }
/// }
/// ```
///
/// ##### for above **view** method `#[near]` macro defines the following function:
///
/// ```rust,no_run
/// #[no_mangle]
/// pub extern "C" fn view_method() { /* .. */ }
/// ```
/// which
///
/// 1. calls [`env::setup_panic_hook`] host function
/// 2. calls [`env::state_read`] host function to load `Contract` into a `state` variable
///     1. `env::state_read`'s result is unwrapped with [`Option::unwrap_or_default`]
///     2. [`PanicOnDefault`] may be used to NOT let [implementation of `Default` for `Contract`](Default) value become the outcome `Contract`'s `state`, when [`env::state_read`] returns [`Option::None`]
/// 3. calls original `Contract::view_method(&state)` as defined in `#[near]` annotated [impl block](near#implementation-of-near-macro-and-host-functions-calls-used) and saves
///    the returned value into a `result` variable
/// 4. calls [`serde_json::to_vec`] on obtained `result` and saves returned value to `serialized_result` variable
///     1. `json` format can be changed to serializing with [`borsh::to_vec`] by using [`#[result_serializer(...)]`](`near#result_serializer-annotates-methods-of-a-type-in-its-impl-block`)
/// 5. if the `serialized_result` is an [`Result::Err`] error, then [`env::panic_str`] host function is called to signal result serialization error
/// 6. otherwise, if the `serialized_result` is a [`Result::Ok`], then [`env::value_return`] host function is called with unwrapped `serialized_result`
///
/// ##### for above **mutating** method `#[near]` macro defines the following function:
/// ```rust,no_run
/// #[no_mangle]
/// pub extern "C" fn mutating_method() { /* ..*/ }
/// ```
/// which
///
/// 1. calls [`env::setup_panic_hook`] host function
/// 2. calls [`env::input`] host function and saves it to `input` variable
/// 3. deserializes `Contract::mutating_method` arguments by calling [`serde_json::from_slice`] on `input` variable and saves it to `deserialized_input` variable
///     1. `json` format can be changed to deserializing with [`borsh::from_slice`] by using [`#[serializer(...)]`](`near#serializer-annotates-function-arguments`)
/// 4. if the `deserialized_input` is an [`Result::Err`] error, then [`env::panic_str`] host function is called to signal input deserialization error
/// 5. otherwise, if the `deserialized_input` is a [`Result::Ok`], `deserialized_input` is unwrapped and saved to `deserialized_input_success` variable
/// 6. calls [`env::state_read`] host function to load `Contract` into a `state` variable
///     1. `env::state_read`'s result is unwrapped with [`Option::unwrap_or_default`]
///     2. [`PanicOnDefault`] may be used to NOT let [implementation of `Default` for `Contract`](Default) value become the outcome `Contract`'s `state`, when [`env::state_read`] returns [`Option::None`]
/// 7. calls original `Contract::mutating_method(&mut state, deserialized_input_success.argument)` as defined in `#[near]` annotated [impl block](near#implementation-of-near-macro-and-host-functions-calls-used)
/// 8. calls [`env::state_write`] with `&state` as argument.
///
/// ---
///
/// ## Implementation of `#[callback_unwrap]` attribute and **host functions** calls used
///
/// This heading describes [`#[callback_unwrap]`](near#callback_unwrap-annotates-function-arguments).
///
/// In a nutshell and if the details of [ABI](https://github.com/near/abi) generation layer are put aside,
///
/// ```rust
/// # use near_sdk::near;
/// # #[near(contract_state)]
/// # pub struct Contract { /* .. */ }
/// #[near]
/// impl Contract {
///     pub fn method(
///         &mut self,
///         regular: String,
///         #[callback_unwrap] one: String,
///         #[callback_unwrap] two: String
///     ) { /* .. */ }
/// }
/// ```
///
/// For above `method` using the attribute on arguments, changes the body of function generated in  [`#[near]` on mutating method](near#for-above-mutating-method-near-macro-defines-the-following-function)
///
/// ```rust,no_run
/// #[no_mangle]
/// pub extern "C" fn method() { /* .. */ }
/// ```
///
/// in the following way:
///
/// 1. arguments, annotated with `#[callback_unwrap]`, are no longer expected to be included into `input`,
///    deserialized in (step **3**, [`#[near]` on mutating method](near#for-above-mutating-method-near-macro-defines-the-following-function)).
/// 2. for each argument, annotated with `#[callback_unwrap]`:
///     1. [`env::promise_result`] host function is called with corresponding index, starting from 0
///        (`0u64` for argument `one`, `1u64` for argument `two` above), and saved into `promise_result` variable
///     2. if the `promise_result` is a [`PromiseResult::Failed`] error, then [`env::panic_str`] host function is called to signal callback computation error
///     3. otherwise, if the `promise_result` is a [`PromiseResult::Successful`], it's unwrapped and saved to a `data` variable
///     4. `data` is deserialized similar to that as usual (step **3**, [`#[near]` on mutating method](near#for-above-mutating-method-near-macro-defines-the-following-function)),
///        and saved to `deserialized_n_promise` variable
/// 3. counterpart of (step **7**, [`#[near]` on mutating method](near#for-above-mutating-method-near-macro-defines-the-following-function)):
///    original method is called `Contract::method(&mut state, deserialized_input_success.regular, deserialized_0_promise, deserialized_1_promise)`,
///    as defined in `#[near]` annotated impl block
///
/// ---
pub use near_sdk_macros::near;

/// This macro is deprecated. Use [near] instead. The difference between `#[near]` and `#[near_bindgen]` is that
/// with `#[near_bindgen]` you have to manually add boilerplate code for structs and enums so that they become Json- and Borsh-serializable:
/// ```rust
/// use near_sdk::{near_bindgen, NearSchema, borsh::{BorshSerialize, BorshDeserialize}};
///
/// #[near_bindgen]
/// #[derive(BorshSerialize, BorshDeserialize, NearSchema)]
/// #[borsh(crate = "near_sdk::borsh")]
/// struct MyStruct {
///    pub name: String,
/// }
/// ```
/// Instead of:
/// ```rust
/// use near_sdk::near;
///
/// #[near(serializers=[borsh])]
/// struct MyStruct {
///     pub name: String,
/// }
/// ```
pub use near_sdk_macros::near_bindgen;

/// TODO: add docs
pub use near_sdk_macros::contract_error;

/// `ext_contract` takes a Rust Trait and converts it to a module with static methods.
/// Each of these static methods takes positional arguments defined by the Trait,
/// then the receiver_id, the attached deposit and the amount of gas and returns a new Promise.
///
/// ## Examples
///
/// ```rust
/// use near_sdk::{AccountId,ext_contract, near, Promise, Gas};
///
/// #[near(contract_state)]
/// struct Contract {
///     calculator_account: AccountId,
/// }
///
/// #[ext_contract(ext_calculator)]
/// trait Calculator {
///     fn mult(&self, a: u64, b: u64) -> u128;
///     fn sum(&self, a: u128, b: u128) -> u128;
/// }
///
/// #[near]
/// impl Contract {
///    pub fn multiply_by_five(&mut self, number: u64) -> Promise {
///        ext_calculator::ext(self.calculator_account.clone())
///            .with_static_gas(Gas::from_tgas(5))
///            .mult(number, 5)
///    }
/// }
///
/// ```
///
/// See more information about role of ext_contract in [NEAR documentation](https://docs.near.org/build/smart-contracts/anatomy/crosscontract)
pub use near_sdk_macros::ext_contract;

/// `BorshStorageKey` generates implementation for [BorshIntoStorageKey](crate::__private::BorshIntoStorageKey) trait.
/// It allows the type to be passed as a unique prefix for persistent collections.
/// The type should also implement or derive [BorshSerialize](borsh::BorshSerialize) trait.
///
/// More information about storage keys in [NEAR documentation](https://docs.near.org/build/smart-contracts/anatomy/storage)
/// ## Example
/// ```rust
/// use near_sdk::{BorshStorageKey, collections::Vector, near};
///
/// #[near(serializers=[borsh])]
/// #[derive(BorshStorageKey)]
/// pub enum StorageKey {
///     Messages,
/// }
///
/// // Define the contract structure
/// #[near(contract_state)]
/// pub struct Contract {
///     messages: Vector<String>
/// }
///
/// // Define the default, which automatically initializes the contract
/// impl Default for Contract {
///     fn default() -> Self {
///         Self {
///             messages: Vector::new(StorageKey::Messages)
///         }
///     }
/// }
/// ```
pub use near_sdk_macros::BorshStorageKey;

/// `PanicOnDefault` generates implementation for `Default` trait that panics with the following
/// message `The contract is not initialized` when `default()` is called.
/// This is a helpful macro in case the contract is required to be initialized with either `init` or
/// `init(rust_state)`
///
/// ## Example
/// ```rust
/// use near_sdk::{PanicOnDefault, near};
///
/// #[near(contract_state)]
/// #[derive(PanicOnDefault)]
/// pub struct Contract {
///     pub name: String,
/// }
/// ```
pub use near_sdk_macros::PanicOnDefault;

/// NOTE: This is an internal implementation for `#[near_bindgen(events(standard = ...))]` attribute.
/// Please use [near] instead.
///
/// This derive macro is used to inject the necessary wrapper and logic to auto format
/// standard event logs and generate the `emit` function, and event version.
///
/// The macro is not for public use.
pub use near_sdk_macros::EventMetadata;

/// `NearSchema` is a derive macro that generates `BorshSchema` and / or `JsonSchema` implementations.
/// Use `#[abi(json)]` attribute to generate code for `JsonSchema`. And `#[abi(borsh)]` for `BorshSchema`.
/// You can use both and none as well.
/// ## Example
/// ```rust
/// use near_sdk_macros::NearSchema;
///
/// #[derive(NearSchema)]
/// #[abi(borsh)]
/// struct Value {
///    field: String,
/// }
/// ```
/// In this example, BorshSchema will be generated for `Value` struct.
pub use near_sdk_macros::NearSchema;

/// `FunctionError` generates implementation for `near_sdk::FunctionError` trait.
/// It allows contract runtime to panic with the type using its [ToString] implementation
/// as the message.
/// ## Example
/// ```rust
/// use near_sdk::{FunctionError, near};
///
/// #[derive(FunctionError)]
/// pub enum MyError {
///     Error,
/// }
///
/// impl std::fmt::Display for MyError {
///     fn fmt(&self, f: &mut std::fmt::Formatter<'_>) -> std::fmt::Result {
///         match self {
///             MyError::Error => write!(f, "Error"),
///         }
///     }
/// }
///
/// #[near(contract_state)]
/// pub struct Contract {}
///
/// #[near]
/// impl Contract {
///     #[handle_result]
///     pub fn some_function(&self) -> Result<(), MyError> {
///         Err(MyError::Error)
///     }
/// }
/// ```
pub use near_sdk_macros::FunctionError;

pub mod store;

#[cfg(feature = "legacy")]
pub mod collections;
mod environment;
pub use environment::env;

#[cfg(feature = "unstable")]
pub use near_sys as sys;

mod promise;
pub use promise::{Allowance, ConcurrentPromises, Promise, PromiseOrValue};

// Private types just used within macro generation, not stable to be used.
#[doc(hidden)]
#[path = "private/mod.rs"]
pub mod __private;

pub mod json_types;

mod types;
pub use crate::types::*;

<<<<<<< HEAD
pub mod errors;
=======
pub mod events;
pub use crate::events::{AsNep297Event, Nep297Event};

pub mod state;
>>>>>>> dc041fa2

#[cfg(all(feature = "unit-testing", not(target_arch = "wasm32")))]
pub use environment::mock;
#[cfg(all(feature = "unit-testing", not(target_arch = "wasm32")))]
pub use environment::mock::test_vm_config;
#[cfg(all(feature = "unit-testing", not(target_arch = "wasm32")))]
// Re-export to avoid breakages
pub use environment::mock::MockedBlockchain;
#[cfg(all(feature = "unit-testing", not(target_arch = "wasm32")))]
pub use test_utils::context::VMContext;

pub mod utils;
pub use crate::utils::storage_key_impl::IntoStorageKey;
pub use crate::utils::*;

#[cfg(feature = "__macro-docs")]
pub mod near_annotations;

#[cfg(all(feature = "unit-testing", not(target_arch = "wasm32")))]
pub mod test_utils;

// Set up global allocator by default if custom-allocator feature is not set in wasm32 architecture.
#[cfg(all(feature = "wee_alloc", target_arch = "wasm32"))]
#[global_allocator]
static ALLOC: wee_alloc::WeeAlloc = wee_alloc::WeeAlloc::INIT;

// Exporting common crates

pub use base64;
pub use borsh;
pub use bs58;
#[cfg(feature = "abi")]
pub use schemars;
pub use serde;
pub use serde_json;
pub use serde_with;<|MERGE_RESOLUTION|>--- conflicted
+++ resolved
@@ -1156,14 +1156,12 @@
 mod types;
 pub use crate::types::*;
 
-<<<<<<< HEAD
-pub mod errors;
-=======
 pub mod events;
 pub use crate::events::{AsNep297Event, Nep297Event};
 
 pub mod state;
->>>>>>> dc041fa2
+
+pub mod errors;
 
 #[cfg(all(feature = "unit-testing", not(target_arch = "wasm32")))]
 pub use environment::mock;
