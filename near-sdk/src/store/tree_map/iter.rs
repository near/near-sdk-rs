--- conflicted
+++ resolved
@@ -303,201 +303,6 @@
 /// An iterator over the keys of a [`TreeMap`], in sorted order.
 ///
 /// This `struct` is created by the `keys` method on [`TreeMap`].
-<<<<<<< HEAD
-=======
-pub struct Keys<'a, K: 'a>
-where
-    K: BorshSerialize + BorshDeserialize + Ord,
-{
-    tree: &'a Tree<K>,
-    length: u32,
-    min: FindUnbounded,
-    max: FindUnbounded,
-    //The last element in the stack is the latest value returned by the iterator
-    stack_asc: Vec<FreeListIndex>,
-    stack_desc: Vec<FreeListIndex>,
-}
-
-impl<'a, K> Keys<'a, K>
-where
-    K: BorshSerialize + BorshDeserialize + Ord,
-{
-    pub(super) fn new(tree: &'a Tree<K>) -> Self {
-        Self {
-            tree,
-            length: tree.nodes.len(),
-            min: FindUnbounded::First,
-            max: FindUnbounded::First,
-            stack_asc: Vec::new(),
-            stack_desc: Vec::new(),
-        }
-    }
-}
-
-impl<'a, K> Iterator for Keys<'a, K>
-where
-    K: BorshSerialize + BorshDeserialize + Ord,
-{
-    type Item = &'a K;
-
-    fn next(&mut self) -> Option<&'a K> {
-        if self.length == 0 {
-            // Short circuit if all elements have been iterated.
-            return None;
-        }
-
-        let next = match self.min {
-            FindUnbounded::First => self.find_min(self.tree.root.as_ref()),
-            FindUnbounded::Next => self.find_next_asc(),
-        };
-
-        if next.is_some() {
-            // Update minimum bound.
-            self.min = FindUnbounded::Next;
-
-            // Decrease count of potential elements
-            self.length -= 1;
-        } else {
-            // No more elements to iterate, set length to 0 to avoid duplicate lookups.
-            // Bounds can never be updated manually once initialized, so this can be done.
-            self.length = 0;
-        }
-
-        next
-    }
-
-    fn size_hint(&self) -> (usize, Option<usize>) {
-        let len = self.length as usize;
-        (len, Some(len))
-    }
-
-    fn count(self) -> usize {
-        self.length as usize
-    }
-}
-
-impl<'a, K> ExactSizeIterator for Keys<'a, K> where K: BorshSerialize + BorshDeserialize + Ord {}
-impl<'a, K> FusedIterator for Keys<'a, K> where K: BorshSerialize + BorshDeserialize + Ord {}
-
-impl<'a, K> DoubleEndedIterator for Keys<'a, K>
-where
-    K: BorshSerialize + Ord + BorshDeserialize,
-{
-    fn next_back(&mut self) -> Option<&'a K> {
-        if self.length == 0 {
-            // Short circuit if all elements have been iterated.
-            return None;
-        }
-
-        let next = match self.max {
-            FindUnbounded::First => self.find_max(self.tree.root.as_ref()),
-            FindUnbounded::Next => self.find_next_desc(),
-        };
-
-        if next.is_some() {
-            // Update maximum bound.
-            self.max = FindUnbounded::Next;
-
-            // Decrease count of potential elements
-            self.length -= 1;
-        } else {
-            // No more elements to iterate, set length to 0 to avoid duplicate lookups.
-            // Bounds can never be updated manually once initialized, so this can be done.
-            self.length = 0;
-        }
-
-        next
-    }
-}
-
-impl<'a, K> Keys<'a, K>
-where
-    K: BorshSerialize + BorshDeserialize + Ord,
-{
-    fn find_min(&mut self, root: Option<&FreeListIndex>) -> Option<&'a K> {
-        let mut curr = root;
-        let mut seen: Option<&K> = None;
-
-        while let Some(curr_idx) = curr {
-            if let Some(node) = self.tree.node(*curr_idx) {
-                seen = Some(&node.key);
-                self.stack_asc.push(*curr_idx);
-                curr = node.lft.as_ref();
-            } else {
-                curr = None
-            }
-        }
-        seen
-    }
-
-    //The last element in the stack is the last returned key.
-    //Find the next key to the last item in the stack
-    fn find_next_asc(&mut self) -> Option<&'a K> {
-        let last_key_idx = self.stack_asc.pop();
-        let mut seen: Option<&K> = None;
-        if let Some(last_idx) = last_key_idx {
-            if let Some(node) = self.tree.node(last_idx) {
-                //If the last returned key has right node then return minimum key from the
-                //tree where the right node is the root.
-                seen = match node.rgt {
-                    Some(rgt) => self.find_min(Some(&rgt)),
-                    None => None,
-                }
-            }
-        }
-        //If the last returned key does not have right node then return the
-        //last value in the stack.
-        if seen.is_none() && !self.stack_asc.is_empty() {
-            if let Some(result_idx) = self.stack_asc.last() {
-                seen = self.tree.node(*result_idx).map(|f| &f.key);
-            }
-        }
-        seen
-    }
-    fn find_max(&mut self, root: Option<&FreeListIndex>) -> Option<&'a K> {
-        let mut curr = root;
-        let mut seen: Option<&K> = None;
-
-        while let Some(curr_idx) = curr {
-            if let Some(node) = self.tree.node(*curr_idx) {
-                seen = Some(&node.key);
-                self.stack_desc.push(*curr_idx);
-                curr = node.rgt.as_ref();
-            } else {
-                curr = None
-            }
-        }
-        seen
-    }
-
-    fn find_next_desc(&mut self) -> Option<&'a K> {
-        let last_key_idx = self.stack_desc.pop();
-        let mut seen: Option<&K> = None;
-        if let Some(last_idx) = last_key_idx {
-            if let Some(node) = self.tree.node(last_idx) {
-                //If the last returned key has left node then return maximum key from the
-                //tree where the left node is the root.
-                seen = match node.lft {
-                    Some(lft) => self.find_max(Some(&lft)),
-                    None => None,
-                }
-            }
-        }
-        //If the last returned key does not have left node then return the
-        //last value in the stack.
-        if seen.is_none() && !self.stack_desc.is_empty() {
-            if let Some(result_idx) = self.stack_desc.last() {
-                seen = self.tree.node(*result_idx).map(|f| &f.key);
-            }
-        }
-        seen
-    }
-}
-
-/// An iterator over the keys of a [`TreeMap`], in sorted order.
-///
-/// This `struct` is created by the `keys` method on [`TreeMap`].
->>>>>>> aaf9d5e7
 pub struct KeysRange<'a, K: 'a>
 where
     K: BorshSerialize + BorshDeserialize + Ord,
