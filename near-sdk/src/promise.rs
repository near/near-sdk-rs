--- conflicted
+++ resolved
@@ -353,7 +353,6 @@
     /// ```
     pub fn then(self, mut other: Promise) -> Promise {
         match &mut other.subtype {
-<<<<<<< HEAD
             PromiseSubtype::Single(x) => {
                 let mut after = x.after.borrow_mut();
                 if after.is_some() {
@@ -361,11 +360,7 @@
                 }
                 *after = Some(self)
             }
-            PromiseSubtype::Joint(_) => panic!("Cannot callback joint promise."),
-=======
-            PromiseSubtype::Single(x) => *x.after.borrow_mut() = Some(self),
             PromiseSubtype::Joint(_) => crate::env::panic_str("Cannot callback joint promise."),
->>>>>>> 2a1091dc
         }
         other
     }
