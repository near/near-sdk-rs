#[cfg(feature = "abi")]
use std::collections::BTreeMap;
<<<<<<< HEAD
use std::collections::VecDeque;
use std::io::{Error, Write};
use std::num::NonZeroU128;
use std::rc::Rc;

use crate::env::migrate_to_allowance;

use crate::CryptoHash;
use crate::{errors, AccountId, Gas, GasWeight, NearToken, PromiseIndex, PublicKey};
=======
use std::{
    cell::RefCell,
    collections::VecDeque,
    io::{Error, Write},
    mem,
    num::NonZeroU128,
    rc::Rc,
};

#[cfg(feature = "abi")]
use borsh::BorshSchema;
>>>>>>> 14f746b0
use near_sdk_macros::near;

use crate::{
    env::migrate_to_allowance, AccountId, CryptoHash, Gas, GasWeight, NearToken, PromiseIndex,
    PublicKey,
};

/// Allow an access key to spend either an unlimited or limited amount of gas
// This wrapper prevents incorrect construction
#[derive(Clone, Copy)]
pub enum Allowance {
    Unlimited,
    Limited(NonZeroU128),
}

impl Allowance {
    pub fn unlimited() -> Allowance {
        Allowance::Unlimited
    }

    /// This will return an None if you try to pass a zero value balance
    pub fn limited(balance: NearToken) -> Option<Allowance> {
        NonZeroU128::new(balance.as_yoctonear()).map(Allowance::Limited)
    }
}

enum PromiseAction {
    CreateAccount,
    DeployContract {
        code: Vec<u8>,
    },
    FunctionCall {
        function_name: String,
        arguments: Vec<u8>,
        amount: NearToken,
        gas: Gas,
    },
    FunctionCallWeight {
        function_name: String,
        arguments: Vec<u8>,
        amount: NearToken,
        gas: Gas,
        weight: GasWeight,
    },
    Transfer {
        amount: NearToken,
    },
    Stake {
        amount: NearToken,
        public_key: PublicKey,
    },
    AddFullAccessKey {
        public_key: PublicKey,
        nonce: u64,
    },
    AddAccessKey {
        public_key: PublicKey,
        allowance: Allowance,
        receiver_id: AccountId,
        function_names: String,
        nonce: u64,
    },
    DeleteKey {
        public_key: PublicKey,
    },
    DeleteAccount {
        beneficiary_id: AccountId,
    },
    #[cfg(feature = "global-contracts")]
    DeployGlobalContract {
        code: Vec<u8>,
    },
    #[cfg(feature = "global-contracts")]
    DeployGlobalContractByAccountId {
        code: Vec<u8>,
    },
    #[cfg(feature = "global-contracts")]
    UseGlobalContract {
        code_hash: CryptoHash,
    },
    #[cfg(feature = "global-contracts")]
    UseGlobalContractByAccountId {
        account_id: AccountId,
    },
    #[cfg(feature = "deterministic-account-ids")]
    DeterministicStateInit {
        state_init: crate::state_init::StateInit,
        deposit: NearToken,
    },
}

impl PromiseAction {
    pub fn add(self, promise_index: PromiseIndex) {
        use PromiseAction::*;
        match self {
            CreateAccount => crate::env::promise_batch_action_create_account(promise_index),
            DeployContract { code } => {
                crate::env::promise_batch_action_deploy_contract(promise_index, &code)
            }
            FunctionCall { function_name, arguments, amount, gas } => {
                crate::env::promise_batch_action_function_call(
                    promise_index,
                    &function_name,
                    &arguments,
                    amount,
                    gas,
                )
            }
            FunctionCallWeight { function_name, arguments, amount, gas, weight } => {
                crate::env::promise_batch_action_function_call_weight(
                    promise_index,
                    &function_name,
                    &arguments,
                    amount,
                    gas,
                    GasWeight(weight.0),
                )
            }
            Transfer { amount } => crate::env::promise_batch_action_transfer(promise_index, amount),
            Stake { amount, public_key } => {
                crate::env::promise_batch_action_stake(promise_index, amount, &public_key)
            }
            AddFullAccessKey { public_key, nonce } => {
                crate::env::promise_batch_action_add_key_with_full_access(
                    promise_index,
                    &public_key,
                    nonce,
                )
            }
            AddAccessKey { public_key, allowance, receiver_id, function_names, nonce } => {
                crate::env::promise_batch_action_add_key_allowance_with_function_call(
                    promise_index,
                    &public_key,
                    nonce,
                    allowance,
                    &receiver_id,
                    &function_names,
                )
            }
            DeleteKey { public_key } => {
                crate::env::promise_batch_action_delete_key(promise_index, &public_key)
            }
            DeleteAccount { beneficiary_id } => {
                crate::env::promise_batch_action_delete_account(promise_index, &beneficiary_id)
            }
            #[cfg(feature = "global-contracts")]
            DeployGlobalContract { code } => {
                crate::env::promise_batch_action_deploy_global_contract(promise_index, &code)
            }
            #[cfg(feature = "global-contracts")]
            DeployGlobalContractByAccountId { code } => {
                crate::env::promise_batch_action_deploy_global_contract_by_account_id(
                    promise_index,
                    &code,
                )
            }
            #[cfg(feature = "global-contracts")]
            UseGlobalContract { code_hash } => {
                crate::env::promise_batch_action_use_global_contract(promise_index, &code_hash)
            }
            #[cfg(feature = "global-contracts")]
            UseGlobalContractByAccountId { account_id } => {
                crate::env::promise_batch_action_use_global_contract_by_account_id(
                    promise_index,
                    account_id,
                )
            }
            #[cfg(feature = "deterministic-account-ids")]
            DeterministicStateInit {
                state_init: crate::state_init::StateInit::V1(state_init),
                deposit,
            } => {
                use crate::GlobalContractId;

                let action_index = match &state_init.code {
                    GlobalContractId::CodeHash(code_hash) => {
                        crate::env::promise_batch_action_state_init(
                            promise_index,
                            code_hash.into(),
                            deposit,
                        )
                    }
                    GlobalContractId::AccountId(account_id) => {
                        crate::env::promise_batch_action_state_init_by_account_id(
                            promise_index,
                            account_id,
                            deposit,
                        )
                    }
                };
                for (key, value) in &state_init.data {
                    crate::env::set_state_init_data_entry(promise_index, action_index, key, value);
                }
            }
        }
    }
}

enum PromiseSingleSubtype {
    Regular {
        account_id: AccountId,
        after: Option<Rc<RefCell<Promise>>>,
        /// Promise index that is computed only once.
        promise_index: Option<PromiseIndex>,
    },
    Yielded(PromiseIndex),
}

struct PromiseSingle {
    pub subtype: PromiseSingleSubtype,
    #[cfg(feature = "deterministic-account-ids")]
    pub refund_to: Option<AccountId>,
    pub actions: Vec<PromiseAction>,
}

impl PromiseSingle {
    pub const fn new(subtype: PromiseSingleSubtype) -> Self {
        Self {
            subtype,
            #[cfg(feature = "deterministic-account-ids")]
            refund_to: None,
            actions: Vec::new(),
        }
    }

    pub fn construct_recursively(&mut self) -> PromiseIndex {
        let promise_index = match &mut self.subtype {
            PromiseSingleSubtype::Regular { account_id, after, promise_index } => *promise_index
                .get_or_insert_with(|| {
                    if let Some(after) =
                        after.as_mut().and_then(|p| p.borrow_mut().construct_recursively())
                    {
                        crate::env::promise_batch_then(after, account_id)
                    } else {
                        crate::env::promise_batch_create(account_id)
                    }
                }),
            PromiseSingleSubtype::Yielded(promise_index) => *promise_index,
        };

        #[cfg(feature = "deterministic-account-ids")]
        if let Some(refund_to) = self.refund_to.take() {
            crate::env::promise_set_refund_to(promise_index, &refund_to);
        }

        for action in mem::take(&mut self.actions) {
            action.add(promise_index);
        }

        promise_index
    }
}

pub struct PromiseJoint {
    pub promises: VecDeque<Promise>,
    /// Promise index that is computed only once.
    pub promise_index: Option<PromiseIndex>,
}

impl PromiseJoint {
    pub fn construct_recursively(&mut self) -> Option<PromiseIndex> {
        if self.promise_index.is_none() {
            let mut promises = mem::take(&mut self.promises);
            if promises.is_empty() {
                return None;
            }
            self.promise_index = Some(crate::env::promise_and(
                &promises.iter_mut().filter_map(Promise::construct_recursively).collect::<Vec<_>>(),
            ));
        }
        self.promise_index
    }
}

/// A structure representing a result of the scheduled execution on another contract.
///
/// Smart contract developers will explicitly use `Promise` in two situations:
/// * When they need to return `Promise`.
///
///   In the following code if someone calls method `ContractA::a` they will internally cause an
///   execution of method `ContractB::b` of `bob_near` account, and the return value of `ContractA::a`
///   will be what `ContractB::b` returned.
/// ```no_run
/// # use near_sdk::{ext_contract, near, AccountId, Promise, Gas};
/// #[ext_contract]
/// pub trait ContractB {
///     fn b(&mut self);
/// }
///
/// #[near(contract_state)]
/// #[derive(Default)]
/// struct ContractA {}
///
/// #[near]
/// impl ContractA {
///     pub fn a(&self) -> Promise {
///         contract_b::ext("bob_near".parse().unwrap()).b()
///     }
/// }
/// ```
///
/// * When they need to create a transaction with one or many actions, e.g. the following code
///   schedules a transaction that creates an account, transfers tokens, and assigns a public key:
///
/// ```no_run
/// # use near_sdk::{Promise, env, test_utils::VMContextBuilder, testing_env, Gas, NearToken};
/// # testing_env!(VMContextBuilder::new().signer_account_id("bob_near".parse().unwrap())
/// #               .account_balance(NearToken::from_yoctonear(1000)).prepaid_gas(Gas::from_gas(1_000_000)).build());
/// Promise::new("bob_near".parse().unwrap())
///   .create_account()
///   .transfer(NearToken::from_yoctonear(1000))
///   .add_full_access_key(env::signer_account_pk());
/// ```
///
/// More information about promises in [NEAR documentation](https://docs.near.org/build/smart-contracts/anatomy/crosscontract#promises)
#[must_use = "return or detach explicitly via `.detach()`"]
pub struct Promise {
    subtype: PromiseSubtype,
    should_return: RefCell<bool>,
}

/// Until we implement strongly typed promises we serialize them as unit struct.
#[cfg(feature = "abi")]
impl BorshSchema for Promise {
    fn add_definitions_recursively(
        definitions: &mut BTreeMap<borsh::schema::Declaration, borsh::schema::Definition>,
    ) {
        <()>::add_definitions_recursively(definitions);
    }

    fn declaration() -> borsh::schema::Declaration {
        <()>::declaration()
    }
}

enum PromiseSubtype {
    Single(PromiseSingle),
    Joint(PromiseJoint),
}

impl Promise {
    /// Create a promise that acts on the given account.
    /// Uses low-level [`crate::env::promise_batch_create`]
    pub fn new(account_id: AccountId) -> Self {
        Self::new_with_subtype(PromiseSubtype::Single(PromiseSingle::new(
            PromiseSingleSubtype::Regular { account_id, after: None, promise_index: None },
        )))
    }

    const fn new_with_subtype(subtype: PromiseSubtype) -> Self {
        Self { subtype, should_return: RefCell::new(false) }
    }

    /// Create a yielded promise that suspends execution until resumed.
    ///
    /// Returns a tuple of `(Promise, YieldId)` where:
    /// - The `Promise` represents the yielded execution that will call `function_name` when resumed
    /// - The `YieldId` can be stored and used later to resume the promise with [`YieldId::resume`]
    ///
    /// # Arguments
    /// * `function_name` - The callback function to invoke when the promise is resumed
    /// * `arguments` - Arguments to pass to the callback function
    /// * `gas` - Base gas to allocate for the callback
    /// * `weight` - Gas weight for distributing remaining gas
    ///
    /// # Important
    /// Yielded promises have a restriction:
    /// - **Cannot be used as continuations**: Using a yielded promise in `other.then(yielded)` will panic.
    ///   Yielded promises must be first in the chain: `yielded.then(other)` is valid.
    ///
    /// # Example
    /// ```ignore
    /// use near_sdk::{Promise, Gas, GasWeight};
    ///
    /// // Create a yielded promise
    /// let (promise, yield_id) = Promise::new_yield(
    ///     "on_data_received",
    ///     vec![],
    ///     Gas::from_tgas(10),
    ///     GasWeight(1),
    /// );
    ///
    /// // Chain another promise after the yielded one (valid)
    /// promise.then(Promise::new("other.near".parse().unwrap()).create_account());
    ///
    /// // Store yield_id to resume later from another transaction
    /// ```
    ///
    /// Uses low-level [`crate::env::promise_yield_create`]
    pub fn new_yield(
        function_name: &str,
        arguments: impl AsRef<[u8]>,
        gas: Gas,
        weight: GasWeight,
    ) -> (Self, YieldId) {
        let (promise_index, yield_id) =
            crate::env::promise_yield_create_id(function_name, arguments, gas, weight);
        let promise = Self::new_with_subtype(PromiseSubtype::Single(PromiseSingle::new(
            PromiseSingleSubtype::Yielded(promise_index),
        )));
        (promise, yield_id)
    }

    /// Set a different [`AccountId`] instead of current one to which refunds
    /// should go for all failed (e.g. [function_call](Promise::function_call_weight))
    /// or unused (e.g. [state_init](Promise::state_init)) deposits in
    /// the created receipt.
    #[cfg(feature = "deterministic-account-ids")]
    pub fn refund_to(mut self, account_id: impl Into<AccountId>) -> Self {
        let PromiseSubtype::Single(promise) = &mut self.subtype else {
            crate::env::panic_str("Cannot set refund account for a joint promise.");
        };
        promise.refund_to = Some(account_id.into());
        self
    }

    fn add_action(mut self, action: PromiseAction) -> Self {
        match &mut self.subtype {
            PromiseSubtype::Single(x) => x.actions.push(action),
            PromiseSubtype::Joint(_) => {
                crate::env::panic_err(errors::ActionInJointPromise::new().into())
            }
        }
        self
    }

    /// Create account on which this promise acts.
    /// Uses low-level [`crate::env::promise_batch_action_create_account`]
    pub fn create_account(self) -> Self {
        self.add_action(PromiseAction::CreateAccount)
    }

    /// Deploy a smart contract to the account on which this promise acts.
    /// Uses low-level [`crate::env::promise_batch_action_deploy_contract`]
    pub fn deploy_contract(self, code: impl Into<Vec<u8>>) -> Self {
        self.add_action(PromiseAction::DeployContract { code: code.into() })
    }

    #[cfg(feature = "global-contracts")]
    /// Deploy a global smart contract using the provided contract code.
    /// Uses low-level [`crate::env::promise_batch_action_deploy_global_contract`]
    ///
    /// # Examples
    /// ```no_run
    /// use near_sdk::{Promise, NearToken};
    ///
    /// let code = vec![0u8; 100]; // Contract bytecode
    /// Promise::new("alice.near".parse().unwrap())
    ///     .create_account()
    ///     .transfer(NearToken::from_yoctonear(1000))
    ///     .deploy_global_contract(code);
    /// ```
    pub fn deploy_global_contract(self, code: impl Into<Vec<u8>>) -> Self {
        self.add_action(PromiseAction::DeployGlobalContract { code: code.into() })
    }

    #[cfg(feature = "global-contracts")]
    /// Deploy a global smart contract, identifiable by the predecessor's account ID.
    /// Uses low-level [`crate::env::promise_batch_action_deploy_global_contract_by_account_id`]
    ///
    /// # Examples
    /// ```no_run
    /// use near_sdk::{Promise, NearToken};
    ///
    /// let code = vec![0u8; 100]; // Contract bytecode
    /// Promise::new("alice.near".parse().unwrap())
    ///     .create_account()
    ///     .transfer(NearToken::from_yoctonear(1000))
    ///     .deploy_global_contract_by_account_id(code);
    /// ```
    pub fn deploy_global_contract_by_account_id(self, code: impl Into<Vec<u8>>) -> Self {
        self.add_action(PromiseAction::DeployGlobalContractByAccountId { code: code.into() })
    }

    #[cfg(feature = "global-contracts")]
    /// Use an existing global contract by code hash.
    /// Uses low-level [`crate::env::promise_batch_action_use_global_contract`]
    ///
    /// # Examples
    /// ```no_run
    /// use near_sdk::{Promise, NearToken};
    ///
    /// let code_hash = [0u8; 32]; // 32-byte hash (CryptoHash)
    /// Promise::new("alice.near".parse().unwrap())
    ///     .create_account()
    ///     .transfer(NearToken::from_yoctonear(1000))
    ///     .use_global_contract(code_hash);
    /// ```
    pub fn use_global_contract(self, code_hash: impl Into<CryptoHash>) -> Self {
        self.add_action(PromiseAction::UseGlobalContract { code_hash: code_hash.into() })
    }

    #[cfg(feature = "global-contracts")]
    /// Use an existing global contract by referencing the account that deployed it.
    /// Uses low-level [`crate::env::promise_batch_action_use_global_contract_by_account_id`]
    ///
    /// # Examples
    /// ```no_run
    /// use near_sdk::{Promise, NearToken};
    ///
    /// Promise::new("alice.near".parse().unwrap())
    ///     .create_account()
    ///     .transfer(NearToken::from_yoctonear(1000))
    ///     .use_global_contract_by_account_id("deployer.near".parse().unwrap());
    /// ```
    pub fn use_global_contract_by_account_id(self, account_id: AccountId) -> Self {
        self.add_action(PromiseAction::UseGlobalContractByAccountId { account_id })
    }

    /// Creates a deterministic account with the given code, deposit, and data.
    #[cfg(feature = "deterministic-account-ids")]
    pub fn state_init(self, state_init: crate::state_init::StateInit, deposit: NearToken) -> Self {
        self.add_action(PromiseAction::DeterministicStateInit { state_init, deposit })
    }

    /// A low-level interface for making a function call to the account that this promise acts on.
    /// Uses low-level [`crate::env::promise_batch_action_function_call`]
    pub fn function_call(
        self,
        function_name: impl Into<String>,
        arguments: impl Into<Vec<u8>>,
        amount: NearToken,
        gas: Gas,
    ) -> Self {
        self.add_action(PromiseAction::FunctionCall {
            function_name: function_name.into(),
            arguments: arguments.into(),
            amount,
            gas,
        })
    }

    /// A low-level interface for making a function call to the account that this promise acts on.
    /// unlike [`Promise::function_call`], this function accepts a weight to use relative unused gas
    /// on this function call at the end of the scheduling method execution.
    /// Uses low-level [`crate::env::promise_batch_action_function_call_weight`]
    pub fn function_call_weight(
        self,
        function_name: impl Into<String>,
        arguments: impl Into<Vec<u8>>,
        amount: NearToken,
        gas: Gas,
        weight: GasWeight,
    ) -> Self {
        self.add_action(PromiseAction::FunctionCallWeight {
            function_name: function_name.into(),
            arguments: arguments.into(),
            amount,
            gas,
            weight,
        })
    }

    /// Transfer tokens to the account that this promise acts on.
    /// Uses low-level [`crate::env::promise_batch_action_transfer`]
    pub fn transfer(self, amount: NearToken) -> Self {
        self.add_action(PromiseAction::Transfer { amount })
    }

    /// Stake the account for the given amount of tokens using the given public key.
    /// Uses low-level [`crate::env::promise_batch_action_stake`]
    pub fn stake(self, amount: NearToken, public_key: PublicKey) -> Self {
        self.add_action(PromiseAction::Stake { amount, public_key })
    }

    /// Add full access key to the given account.
    /// Uses low-level [`crate::env::promise_batch_action_add_key_with_full_access`]
    pub fn add_full_access_key(self, public_key: PublicKey) -> Self {
        self.add_full_access_key_with_nonce(public_key, 0)
    }

    /// Add full access key to the given account with a provided nonce.
    /// Uses low-level [`crate::env::promise_batch_action_add_key_with_full_access`]
    pub fn add_full_access_key_with_nonce(self, public_key: PublicKey, nonce: u64) -> Self {
        self.add_action(PromiseAction::AddFullAccessKey { public_key, nonce })
    }

    /// Add an access key that is restricted to only calling a smart contract on some account using
    /// only a restricted set of methods. Here `function_names` is a comma separated list of methods,
    /// e.g. `"method_a,method_b"`.
    /// Uses low-level [`crate::env::promise_batch_action_add_key_allowance_with_function_call`]
    pub fn add_access_key_allowance(
        self,
        public_key: PublicKey,
        allowance: Allowance,
        receiver_id: AccountId,
        function_names: impl Into<String>,
    ) -> Self {
        self.add_access_key_allowance_with_nonce(
            public_key,
            allowance,
            receiver_id,
            function_names,
            0,
        )
    }

    #[deprecated(since = "5.0.0", note = "Use add_access_key_allowance instead")]
    pub fn add_access_key(
        self,
        public_key: PublicKey,
        allowance: NearToken,
        receiver_id: AccountId,
        function_names: impl Into<String>,
    ) -> Self {
        let allowance = migrate_to_allowance(allowance);
        self.add_access_key_allowance(public_key, allowance, receiver_id, function_names)
    }

    /// Add an access key with a provided nonce.
    /// Uses low-level [`crate::env::promise_batch_action_add_key_allowance_with_function_call`]
    pub fn add_access_key_allowance_with_nonce(
        self,
        public_key: PublicKey,
        allowance: Allowance,
        receiver_id: AccountId,
        function_names: impl Into<String>,
        nonce: u64,
    ) -> Self {
        self.add_action(PromiseAction::AddAccessKey {
            public_key,
            allowance,
            receiver_id,
            function_names: function_names.into(),
            nonce,
        })
    }

    #[deprecated(since = "5.0.0", note = "Use add_access_key_allowance_with_nonce instead")]
    pub fn add_access_key_with_nonce(
        self,
        public_key: PublicKey,
        allowance: NearToken,
        receiver_id: AccountId,
        function_names: impl Into<String>,
        nonce: u64,
    ) -> Self {
        let allowance = migrate_to_allowance(allowance);
        self.add_access_key_allowance_with_nonce(
            public_key,
            allowance,
            receiver_id,
            function_names,
            nonce,
        )
    }

    /// Delete access key from the given account.
    /// Uses low-level [`crate::env::promise_batch_action_delete_key`]
    pub fn delete_key(self, public_key: PublicKey) -> Self {
        self.add_action(PromiseAction::DeleteKey { public_key })
    }

    /// Delete the given account.
    /// Uses low-level [`crate::env::promise_batch_action_delete_account`]
    pub fn delete_account(self, beneficiary_id: AccountId) -> Self {
        self.add_action(PromiseAction::DeleteAccount { beneficiary_id })
    }

    /// Merge this promise with another promise, so that we can schedule execution of another
    /// smart contract right after all merged promises finish.
    ///
    /// Note, once the promises are merged it is not possible to add actions to them, e.g. the
    /// following code will panic during the execution of the smart contract:
    ///
    /// ```no_run
    /// # use near_sdk::Promise;
    /// let p1 = Promise::new("bob_near".parse().unwrap()).create_account();
    /// let p2 = Promise::new("carol_near".parse().unwrap()).create_account();
    /// let p3 = p1.and(p2);
    /// // p3.create_account();
    /// ```
    /// Uses low-level [`crate::env::promise_and`]
    pub fn and(mut self, mut other: Promise) -> Promise {
        match (&mut self.subtype, &mut other.subtype) {
            (PromiseSubtype::Joint(x), PromiseSubtype::Joint(o)) => {
                x.promises.append(&mut o.promises);
                self
            }
            (PromiseSubtype::Joint(x), _) => {
                x.promises.push_back(other);
                self
            }
            (_, PromiseSubtype::Joint(o)) => {
                o.promises.push_front(self);
                other
            }
            _ => Promise {
                subtype: PromiseSubtype::Joint(PromiseJoint {
                    promises: [self, other].into(),
                    promise_index: None,
                }),
                should_return: RefCell::new(false),
            },
        }
    }

    /// Schedules execution of another promise right after the current promise finish executing.
    ///
    /// In the following code `bob_near` and `dave_near` will be created concurrently. `carol_near`
    /// creation will wait for `bob_near` to be created, and `eva_near` will wait for both `carol_near`
    /// and `dave_near` to be created first.
    /// ```no_run
    /// # use near_sdk::{Promise, VMContext, testing_env};
    /// let p1 = Promise::new("bob_near".parse().unwrap()).create_account();
    /// let p2 = Promise::new("carol_near".parse().unwrap()).create_account();
    /// let p3 = Promise::new("dave_near".parse().unwrap()).create_account();
    /// let p4 = Promise::new("eva_near".parse().unwrap()).create_account();
    /// p1.then(p2).and(p3).then(p4);
    /// ```
    /// Uses low-level [`crate::env::promise_batch_then`]
    pub fn then(self, other: Promise) -> Promise {
        Promise::then_impl(Rc::new(RefCell::new(self)), other)
    }

    /// Shared, private implementation between `then` and `then_concurrent`.
    ///
    /// This takes self as a reference counted object promise, to allow multiple
    /// dependencies pointing to the same promise without duplicating that
    /// promise.
    fn then_impl(this: Rc<RefCell<Self>>, mut other: Promise) -> Promise {
        match &mut other.subtype {
            PromiseSubtype::Single(x) => match &mut x.subtype {
                PromiseSingleSubtype::Regular { after, .. } => {
<<<<<<< HEAD
                    let mut after = after.borrow_mut();
                    if after.is_some() {
                        crate::env::panic_err(errors::PromiseAlreadyScheduled::new().into());
=======
                    if after.replace(this).is_some() {
                        crate::env::panic_str(
                            "Cannot callback promise which is already scheduled after another",
                        );
>>>>>>> 14f746b0
                    }
                }
                PromiseSingleSubtype::Yielded(_) => {
                    crate::env::panic_err(errors::CallbackYieldPromise::new().into())
                }
            },
            PromiseSubtype::Joint(_) => {
                crate::env::panic_err(errors::CallbackJointPromise::new().into())
            }
        }
        other
    }

    /// Schedules execution of multiple concurrent promises right after the
    /// current promise finishes executing.
    ///
    /// This method will send the same return value as a data receipt to all
    /// following receipts.
    ///
    /// In the following code, `bob_near` is created first, `carol_near` second,
    /// and finally `dave_near` and `eva_near` are created concurrently.
    ///
    /// ```no_run
    /// # use near_sdk::Promise;
    /// let p1 = Promise::new("bob_near".parse().unwrap()).create_account();
    /// let p2 = Promise::new("carol_near".parse().unwrap()).create_account();
    /// let p3 = Promise::new("dave_near".parse().unwrap()).create_account();
    /// let p4 = Promise::new("eva_near".parse().unwrap()).create_account();
    /// p1.then(p2).then_concurrent([p3, p4]);
    /// ```
    ///
    /// The returned [`ConcurrentPromises`] allows chaining more promises.
    ///
    /// In the following code, `bob_near` is created first, next `carol_near`
    /// and `dave_near` are created concurrently, and finally `eva_near` is
    /// created after all others have been created.
    ///
    /// ```no_run
    /// # use near_sdk::Promise;
    /// let p1 = Promise::new("bob_near".parse().unwrap()).create_account();
    /// let p2 = Promise::new("carol_near".parse().unwrap()).create_account();
    /// let p3 = Promise::new("dave_near".parse().unwrap()).create_account();
    /// let p4 = Promise::new("eva_near".parse().unwrap()).create_account();
    /// p1.then_concurrent([p2, p3]).join().then(p4);
    /// ```
    pub fn then_concurrent(
        self,
        promises: impl IntoIterator<Item = Promise>,
    ) -> ConcurrentPromises {
        let this = Rc::new(RefCell::new(self));
        let mapped_promises =
            promises.into_iter().map(|other| Promise::then_impl(Rc::clone(&this), other)).collect();
        ConcurrentPromises { promises: mapped_promises }
    }

    /// A specialized, relatively low-level API method. Allows to mark the given promise as the one
    /// that should be considered as a return value.
    ///
    /// In the below code `a1` and `a2` functions are equivalent.
    /// ```
    /// # use near_sdk::{ext_contract, Gas, near, Promise};
    /// #[ext_contract]
    /// pub trait ContractB {
    ///     fn b(&mut self);
    /// }
    ///
    /// #[near(contract_state)]
    /// #[derive(Default)]
    /// struct ContractA {}
    ///
    /// #[near]
    /// impl ContractA {
    ///     pub fn a1(&self) {
    ///        contract_b::ext("bob_near".parse().unwrap()).b().as_return();
    ///     }
    ///
    ///     pub fn a2(&self) -> Promise {
    ///        contract_b::ext("bob_near".parse().unwrap()).b()
    ///     }
    /// }
    /// ```
    /// Makes the promise to use low-level [`crate::env::promise_return`].
    #[allow(clippy::wrong_self_convention)]
    pub fn as_return(self) -> Self {
        *self.should_return.borrow_mut() = true;
        self
    }

    fn construct_recursively(&mut self) -> Option<PromiseIndex> {
        let res = match &mut self.subtype {
            PromiseSubtype::Single(x) => x.construct_recursively(),
            PromiseSubtype::Joint(x) => x.construct_recursively()?,
        };
        if *self.should_return.borrow() {
            crate::env::promise_return(res);
        }
        Some(res)
    }

    /// Explicitly detach given promise
    #[inline]
    pub fn detach(self) {}
}

impl Drop for Promise {
    fn drop(&mut self) {
        self.construct_recursively();
    }
}

impl serde::Serialize for Promise {
    fn serialize<S>(&self, serializer: S) -> Result<S::Ok, S::Error>
    where
        S: serde::Serializer,
    {
        *self.should_return.borrow_mut() = true;
        serializer.serialize_unit()
    }
}

impl borsh::BorshSerialize for Promise {
    fn serialize<W: Write>(&self, _writer: &mut W) -> Result<(), Error> {
        *self.should_return.borrow_mut() = true;

        // Intentionally no bytes written for the promise, the return value from the promise
        // will be considered as the return value from the contract call.
        Ok(())
    }
}

#[cfg(feature = "abi")]
impl schemars::JsonSchema for Promise {
    fn schema_name() -> String {
        "Promise".to_string()
    }

    fn json_schema(_gen: &mut schemars::gen::SchemaGenerator) -> schemars::schema::Schema {
        // Since promises are untyped, for now we represent Promise results with the schema
        // `true` which matches everything (i.e. always passes validation)
        schemars::schema::Schema::Bool(true)
    }
}

/// A unique identifier for a yielded promise that can be used to resume execution.
///
/// `YieldId` is returned by [`Promise::new_yield`] and can be stored or passed to another
/// transaction to resume the yielded promise with data.
///
/// # Example
/// ```ignore
/// // In the first transaction, create a yielded promise
/// let (promise, yield_id) = Promise::new_yield(
///     "on_resume",
///     vec![],
///     Gas::from_tgas(5),
///     GasWeight(1),
/// );
/// // Store yield_id somewhere (e.g., contract state)
///
/// // In a later transaction, resume with data
/// yield_id.resume(b"result data");
/// ```
#[near(inside_nearsdk, serializers = [json, borsh])]
#[derive(Debug, Copy, Clone, Eq, PartialEq, PartialOrd, Ord, Hash)]
pub struct YieldId(
    #[serde_as(as = "::serde_with::base64::Base64")]
    #[cfg_attr(feature = "abi", schemars(with = "String"))]
    pub(crate) CryptoHash,
);

/// Error returned when attempting to resume a yielded promise that was not found.
///
/// This occurs when:
/// - The promise was already resumed
/// - The promise timed out
/// - The `YieldId` is invalid
#[derive(Debug, Copy, Clone, Eq, PartialEq)]
pub struct ResumeError;

impl std::fmt::Display for ResumeError {
    fn fmt(&self, f: &mut std::fmt::Formatter<'_>) -> std::fmt::Result {
        write!(f, "failed to resume yielded promise: not found or already resumed")
    }
}

impl std::error::Error for ResumeError {}

impl YieldId {
    /// Resume the yielded promise with the provided data.
    ///
    /// Returns `Ok(())` if the promise was successfully resumed, or `Err(ResumeError)` if no promise
    /// with this `YieldId` was found (e.g., if it was already resumed or timed out).
    ///
    /// Uses low-level [`crate::env::promise_yield_resume`]
    pub fn resume(self, data: impl AsRef<[u8]>) -> Result<(), ResumeError> {
        if crate::env::promise_yield_resume(&self.0, data) {
            Ok(())
        } else {
            Err(ResumeError)
        }
    }
}

/// When the method can return either a promise or a value, it can be called with `PromiseOrValue::Promise`
/// or `PromiseOrValue::Value` to specify which one should be returned.
/// # Example
/// ```no_run
/// # use near_sdk::{ext_contract, near, Gas, PromiseOrValue};
/// #[ext_contract]
/// pub trait ContractA {
///     fn a(&mut self);
/// }
///
/// let value = Some(true);
/// let val: PromiseOrValue<bool> = if let Some(value) = value {
///     PromiseOrValue::Value(value)
/// } else {
///     contract_a::ext("bob_near".parse().unwrap()).a().into()
/// };
/// ```
#[must_use = "return or detach explicitly via `.detach()`"]
#[derive(serde::Serialize)]
#[serde(untagged)]
pub enum PromiseOrValue<T> {
    Promise(Promise),
    Value(T),
}

impl<T> PromiseOrValue<T> {
    /// Explicitly detach if it was a promise
    #[inline]
    pub fn detach(self) {}
}

#[cfg(feature = "abi")]
impl<T> BorshSchema for PromiseOrValue<T>
where
    T: BorshSchema,
{
    fn add_definitions_recursively(
        definitions: &mut BTreeMap<borsh::schema::Declaration, borsh::schema::Definition>,
    ) {
        T::add_definitions_recursively(definitions);
    }

    fn declaration() -> borsh::schema::Declaration {
        T::declaration()
    }
}

impl<T> From<Promise> for PromiseOrValue<T> {
    fn from(promise: Promise) -> Self {
        PromiseOrValue::Promise(promise)
    }
}

impl<T: borsh::BorshSerialize> borsh::BorshSerialize for PromiseOrValue<T> {
    fn serialize<W: Write>(&self, writer: &mut W) -> Result<(), Error> {
        match self {
            // Only actual value is serialized.
            PromiseOrValue::Value(x) => x.serialize(writer),
            // The promise is dropped to cause env::promise calls.
            PromiseOrValue::Promise(p) => p.serialize(writer),
        }
    }
}

#[cfg(feature = "abi")]
impl<T: schemars::JsonSchema> schemars::JsonSchema for PromiseOrValue<T> {
    fn schema_name() -> String {
        format!("PromiseOrValue{}", T::schema_name())
    }

    fn json_schema(gen: &mut schemars::gen::SchemaGenerator) -> schemars::schema::Schema {
        T::json_schema(gen)
    }
}

/// A list of promises that are executed concurrently.
///
/// This is the return type of [`Promise::then_concurrent`] and it wraps the
/// contained promises for a more convenient syntax when chaining calls.
///
/// Use [`ConcurrentPromises::join`] to create a new promises that waits for all
/// concurrent promises and takes all their return values as inputs.
///
/// Use [`ConcurrentPromises::split_off`] to divide the list of promises into
/// subgroups that can be joined independently.
#[must_use = "return or detach explicitly via `.detach()`"]
pub struct ConcurrentPromises {
    promises: Vec<Promise>,
}

impl ConcurrentPromises {
    /// Create a new promises that waits for all contained concurrent promises.
    ///
    /// The returned promise is a [`Promise::and`] combination of all contained
    /// promises. Chain it with a [`Promise::then`] to wait for them to finish
    /// and receive all their outputs as inputs in a following function call.
    pub fn join(self) -> Promise {
        self.promises
            .into_iter()
            .reduce(|left, right| left.and(right))
            .expect("cannot join empty concurrent promises")
    }

    /// Splits the contained list of promises into two at the given index,
    /// returning a new [`ConcurrentPromises`] containing the elements in the
    /// range [at, len).
    ///
    /// After the call, the original [`ConcurrentPromises`] will be left
    /// containing the elements [0, at).
    pub fn split_off(&mut self, at: usize) -> ConcurrentPromises {
        let right_side = self.promises.split_off(at);
        ConcurrentPromises { promises: right_side }
    }

    /// Explicitly detach given promises
    #[inline]
    pub fn detach(self) {}
}

#[cfg(not(target_arch = "wasm32"))]
#[cfg(test)]
mod tests {
    use crate::mock::MockAction;
    use crate::test_utils::get_created_receipts;
    use crate::test_utils::test_env::{alice, bob};
    use crate::{
        test_utils::VMContextBuilder, testing_env, AccountId, Allowance, NearToken, Promise,
        PublicKey,
    };

    fn pk() -> PublicKey {
        "ed25519:6E8sCci9badyRkXb3JoRpBj5p8C6Tw41ELDZoiihKEtp".parse().unwrap()
    }

    fn get_actions() -> std::vec::IntoIter<MockAction> {
        let receipts = get_created_receipts();
        let first_receipt = receipts.into_iter().next().unwrap();
        first_receipt.actions.into_iter()
    }

    fn has_add_key_with_full_access(public_key: PublicKey, nonce: Option<u64>) -> bool {
        let public_key = near_crypto::PublicKey::try_from(public_key).unwrap();
        get_actions().any(|el| {
            matches!(
                el,
                MockAction::AddKeyWithFullAccess { public_key: p, nonce: n, receipt_index: _, }
                if p == public_key
                    && (nonce.is_none() || Some(n) == nonce)
            )
        })
    }

    fn has_add_key_with_function_call(
        public_key: PublicKey,
        allowance: u128,
        receiver_id: AccountId,
        function_names: String,
        nonce: Option<u64>,
    ) -> bool {
        let public_key = near_crypto::PublicKey::try_from(public_key).unwrap();
        get_actions().any(|el| {
            matches!(
                el,
                MockAction::AddKeyWithFunctionCall {
                    public_key: p,
                    allowance: a,
                    receiver_id: r,
                    method_names,
                    nonce: n,
                    receipt_index: _,
                }
                if p == public_key
                    && a.unwrap() == NearToken::from_yoctonear(allowance)
                    && r == receiver_id
                    && method_names.clone() == function_names.split(',').collect::<Vec<_>>()
                    && (nonce.is_none() || Some(n) == nonce)
            )
        })
    }

    #[test]
    fn test_add_full_access_key() {
        testing_env!(VMContextBuilder::new().signer_account_id(alice()).build());

        let public_key: PublicKey = pk();

        // Promise is only executed when dropped so we put it in its own scope to make sure receipts
        // are ready afterwards.
        {
            Promise::new(alice()).create_account().add_full_access_key(public_key.clone()).detach();
        }

        assert!(has_add_key_with_full_access(public_key, None));
    }

    #[test]
    fn test_add_full_access_key_with_nonce() {
        testing_env!(VMContextBuilder::new().signer_account_id(alice()).build());

        let public_key: PublicKey = pk();
        let nonce = 42;

        {
            Promise::new(alice())
                .create_account()
                .add_full_access_key_with_nonce(public_key.clone(), nonce)
                .detach();
        }

        assert!(has_add_key_with_full_access(public_key, Some(nonce)));
    }

    #[test]
    fn test_add_access_key_allowance() {
        testing_env!(VMContextBuilder::new().signer_account_id(alice()).build());

        let public_key: PublicKey = pk();
        let allowance = 100;
        let receiver_id = bob();
        let function_names = "method_a,method_b".to_string();

        {
            Promise::new(alice())
                .create_account()
                .add_access_key_allowance(
                    public_key.clone(),
                    Allowance::Limited(allowance.try_into().unwrap()),
                    receiver_id.clone(),
                    function_names.clone(),
                )
                .detach();
        }

        assert!(has_add_key_with_function_call(
            public_key,
            allowance,
            receiver_id,
            function_names,
            None
        ));
    }

    #[test]
    fn test_add_access_key() {
        testing_env!(VMContextBuilder::new().signer_account_id(alice()).build());

        let public_key: PublicKey = pk();
        let allowance = NearToken::from_yoctonear(100);
        let receiver_id = bob();
        let function_names = "method_a,method_b".to_string();

        {
            #[allow(deprecated)]
            Promise::new(alice())
                .create_account()
                .add_access_key(
                    public_key.clone(),
                    allowance,
                    receiver_id.clone(),
                    function_names.clone(),
                )
                .detach();
        }

        assert!(has_add_key_with_function_call(
            public_key,
            allowance.as_yoctonear(),
            receiver_id,
            function_names,
            None
        ));
    }

    #[test]
    fn test_add_access_key_allowance_with_nonce() {
        testing_env!(VMContextBuilder::new().signer_account_id(alice()).build());

        let public_key: PublicKey = pk();
        let allowance = 100;
        let receiver_id = bob();
        let function_names = "method_a,method_b".to_string();
        let nonce = 42;

        {
            Promise::new(alice())
                .create_account()
                .add_access_key_allowance_with_nonce(
                    public_key.clone(),
                    Allowance::Limited(allowance.try_into().unwrap()),
                    receiver_id.clone(),
                    function_names.clone(),
                    nonce,
                )
                .detach();
        }

        assert!(has_add_key_with_function_call(
            public_key,
            allowance,
            receiver_id,
            function_names,
            Some(nonce)
        ));
    }

    #[test]
    fn test_add_access_key_with_nonce() {
        testing_env!(VMContextBuilder::new().signer_account_id(alice()).build());

        let public_key: PublicKey = pk();
        let allowance = NearToken::from_yoctonear(100);
        let receiver_id = bob();
        let function_names = "method_a,method_b".to_string();
        let nonce = 42;

        {
            #[allow(deprecated)]
            Promise::new(alice())
                .create_account()
                .add_access_key_with_nonce(
                    public_key.clone(),
                    allowance,
                    receiver_id.clone(),
                    function_names.clone(),
                    nonce,
                )
                .detach();
        }

        assert!(has_add_key_with_function_call(
            public_key,
            allowance.as_yoctonear(),
            receiver_id,
            function_names,
            Some(nonce)
        ));
    }

    #[test]
    fn test_delete_key() {
        testing_env!(VMContextBuilder::new().signer_account_id(alice()).build());

        let public_key: PublicKey = pk();

        {
            Promise::new(alice())
                .create_account()
                .add_full_access_key(public_key.clone())
                .delete_key(public_key.clone())
                .detach();
        }
        let public_key = near_crypto::PublicKey::try_from(public_key).unwrap();

        let has_action = get_actions().any(|el| {
            matches!(
                el,
                MockAction::DeleteKey { public_key: p , receipt_index: _, } if p == public_key
            )
        });
        assert!(has_action);
    }

    #[cfg(feature = "global-contracts")]
    #[test]
    fn test_deploy_global_contract() {
        testing_env!(VMContextBuilder::new().signer_account_id(alice()).build());

        let code = vec![1, 2, 3, 4];

        {
            Promise::new(alice()).create_account().deploy_global_contract(code.clone()).detach();
        }

        let has_action = get_actions().any(|el| {
            matches!(
                el,
                MockAction::DeployGlobalContract { code: c, receipt_index: _, mode: _ } if c == code
            )
        });
        assert!(has_action);
    }

    #[cfg(feature = "global-contracts")]
    #[test]
    fn test_deploy_global_contract_by_account_id() {
        testing_env!(VMContextBuilder::new().signer_account_id(alice()).build());

        let code = vec![5, 6, 7, 8];

        {
            Promise::new(alice())
                .create_account()
                .deploy_global_contract_by_account_id(code.clone())
                .detach();
        }

        let has_action = get_actions().any(|el| {
            matches!(
                el,
                MockAction::DeployGlobalContract { code: c, receipt_index: _, mode: _ } if c == code
            )
        });
        assert!(has_action);
    }

    #[cfg(feature = "global-contracts")]
    #[test]
    fn test_use_global_contract() {
        testing_env!(VMContextBuilder::new().signer_account_id(alice()).build());

        let code_hash = [0u8; 32];

        {
            Promise::new(alice()).create_account().use_global_contract(code_hash).detach();
        }

        // Check if any UseGlobalContract action exists
        let has_action = get_actions().any(|el| matches!(el, MockAction::UseGlobalContract { .. }));
        assert!(has_action);
    }

    #[cfg(feature = "global-contracts")]
    #[test]
    fn test_use_global_contract_by_account_id() {
        testing_env!(VMContextBuilder::new().signer_account_id(alice()).build());

        let deployer = bob();

        {
            Promise::new(alice())
                .create_account()
                .use_global_contract_by_account_id(deployer.clone())
                .detach();
        }

        let has_action = get_actions().any(|el| {
            matches!(
                el,
                MockAction::UseGlobalContract {
                    contract_id: near_primitives::action::GlobalContractIdentifier::AccountId(contract_id),
                    receipt_index: _
                }
                if contract_id == deployer
            )
        });
        assert!(has_action);
    }

    #[test]
    fn test_then() {
        testing_env!(VMContextBuilder::new().signer_account_id(alice()).build());
        let sub_account_1: AccountId = "sub1.alice.near".parse().unwrap();

        {
            Promise::new(alice())
                .create_account()
                .then(Promise::new(sub_account_1).create_account())
                .detach();
        }

        let receipts = get_created_receipts();
        let main_account_creation = &receipts[0];
        let sub_creation = &receipts[1];

        assert!(
            main_account_creation.receipt_indices.is_empty(),
            "first receipt must not have dependencies"
        );
        assert_eq!(
            &sub_creation.receipt_indices,
            &[0],
            "then_concurrent() must create dependency on receipt 0"
        );
    }

    #[test]
    fn test_then_concurrent() {
        testing_env!(VMContextBuilder::new().signer_account_id(alice()).build());
        let sub_account_1: AccountId = "sub1.alice.near".parse().unwrap();
        let sub_account_2: AccountId = "sub2.alice.near".parse().unwrap();

        {
            let p1 = Promise::new(sub_account_1.clone()).create_account();
            let p2 = Promise::new(sub_account_2.clone()).create_account();
            Promise::new(alice()).create_account().then_concurrent(vec![p1, p2]).detach();
        }

        let receipts = get_created_receipts();
        let main_account_creation = &receipts[0];

        let sub1_creation = &receipts[1];
        let sub2_creation = &receipts[2];

        // ensure we are looking at the right receipts
        assert_eq!(sub1_creation.receiver_id, sub_account_1);
        assert_eq!(sub2_creation.receiver_id, sub_account_2);

        // Check dependencies were created
        assert!(
            main_account_creation.receipt_indices.is_empty(),
            "first receipt must not have dependencies"
        );
        assert_eq!(
            &sub1_creation.receipt_indices,
            &[0],
            "then_concurrent() must create dependency on receipt 0"
        );
        assert_eq!(
            &sub2_creation.receipt_indices,
            &[0],
            "then_concurrent() must create dependency on receipt 0"
        );
    }

    #[test]
    fn test_then_concurrent_split_off_then() {
        testing_env!(VMContextBuilder::new().signer_account_id(alice()).build());
        let sub_account_1: AccountId = "sub1.alice.near".parse().unwrap();
        let sub_account_2: AccountId = "sub2.alice.near".parse().unwrap();
        let sub_account_3: AccountId = "sub3.sub2.alice.near".parse().unwrap();

        {
            let p1 = Promise::new(sub_account_1.clone()).create_account();
            let p2 = Promise::new(sub_account_2.clone()).create_account();
            let p3 = Promise::new(sub_account_3.clone()).create_account();
            Promise::new(alice())
                .create_account()
                .then_concurrent(vec![p1, p2])
                .split_off(1)
                .join()
                .then(p3)
                .detach();
        }

        let receipts = get_created_receipts();
        let main_account_creation = &receipts[0];

        // recursive construction switches the order of receipts
        let sub1_creation = &receipts[3];
        let sub2_creation = &receipts[1];
        let sub3_creation = &receipts[2];

        // ensure we are looking at the right receipts
        assert_eq!(sub1_creation.receiver_id, sub_account_1);
        assert_eq!(sub2_creation.receiver_id, sub_account_2);
        assert_eq!(sub3_creation.receiver_id, sub_account_3);

        // Find receipt index to depend on
        let sub2_creation_index = sub2_creation.actions[0].receipt_index().unwrap();

        // Check dependencies were created
        assert!(
            main_account_creation.receipt_indices.is_empty(),
            "first receipt must not have dependencies"
        );
        assert_eq!(
            &sub1_creation.receipt_indices,
            &[0],
            "then_concurrent() must create dependency on receipt 0"
        );
        assert_eq!(
            &sub2_creation.receipt_indices,
            &[0],
            "then_concurrent() must create dependency on receipt 0"
        );
        assert_eq!(
            &sub3_creation.receipt_indices,
            &[sub2_creation_index],
            "then() must create dependency on sub2_creation"
        );
    }

    #[test]
    fn test_then_concurrent_twice() {
        testing_env!(VMContextBuilder::new().signer_account_id(alice()).build());
        let sub_account_1: AccountId = "sub1.alice.near".parse().unwrap();
        let sub_account_2: AccountId = "sub2.alice.near".parse().unwrap();
        let sub_account_3: AccountId = "sub3.sub2.alice.near".parse().unwrap();
        let sub_account_4: AccountId = "sub4.sub2.alice.near".parse().unwrap();

        {
            let p1 = Promise::new(sub_account_1.clone()).create_account();
            let p2 = Promise::new(sub_account_2.clone()).create_account();
            let p3 = Promise::new(sub_account_3.clone()).create_account();
            let p4 = Promise::new(sub_account_4.clone()).create_account();
            Promise::new(alice())
                .create_account()
                .then_concurrent(vec![p1, p2])
                .join()
                .then_concurrent(vec![p3, p4])
                .detach();
        }

        let receipts = get_created_receipts();
        let main_account_creation = &receipts[0];
        // recursive construction switches the order of receipts
        let sub1_creation = &receipts[1];
        let sub2_creation = &receipts[2];
        let sub3_creation = &receipts[3];
        let sub4_creation = &receipts[4];

        // ensure we are looking at the right receipts
        assert_eq!(sub1_creation.receiver_id, sub_account_1);
        assert_eq!(sub2_creation.receiver_id, sub_account_2);
        assert_eq!(sub3_creation.receiver_id, sub_account_3);
        assert_eq!(sub4_creation.receiver_id, sub_account_4);

        // Find receipt indices to depend on
        let sub1_creation_index = sub1_creation.actions[0].receipt_index().unwrap();
        let sub2_creation_index = sub2_creation.actions[0].receipt_index().unwrap();

        // Check dependencies were created
        assert!(
            main_account_creation.receipt_indices.is_empty(),
            "first receipt must not have dependencies"
        );
        assert_eq!(
            &sub1_creation.receipt_indices,
            &[0],
            "then_concurrent() must create dependency on receipt 0"
        );
        assert_eq!(
            &sub2_creation.receipt_indices,
            &[0],
            "then_concurrent() must create dependency on receipt 0"
        );
        assert_eq!(
            &sub3_creation.receipt_indices,
            &[sub1_creation_index, sub2_creation_index],
            "then_concurrent() must create dependency on sub1_creation_index + sub2_creation"
        );
        assert_eq!(
            &sub4_creation.receipt_indices,
            &[sub1_creation_index, sub2_creation_index],
            "then_concurrent() must create dependency on sub1_creation_index + sub2_creation"
        );
    }

    #[test]
    #[should_panic(expected = "Cannot callback yielded promise")]
    fn test_yielded_promise_cannot_be_continuation() {
        use crate::{Gas, GasWeight};

        testing_env!(VMContextBuilder::new().signer_account_id(alice()).build());

        let (yielded, _yield_id) =
            Promise::new_yield("callback", vec![], Gas::from_tgas(5), GasWeight(1));

        let regular = Promise::new(alice()).create_account();

        // This should panic - yielded promises cannot be used as continuations
        // i.e., they cannot appear on the right side of .then()
        regular.then(yielded).detach();
    }

    #[test]
    fn test_new_yield_creates_promise_and_yield_id() {
        use crate::{Gas, GasWeight};

        testing_env!(VMContextBuilder::new().signer_account_id(alice()).build());

        // Create a yielded promise
        let (_promise, yield_id) =
            Promise::new_yield("on_callback", b"test_args", Gas::from_tgas(10), GasWeight(1));

        // Verify yield_id is a valid 32-byte CryptoHash
        let yield_id_bytes: [u8; 32] = yield_id.0;
        // The mock generates a random yield ID, so just check it's not all zeros
        assert!(yield_id_bytes.iter().any(|&b| b != 0), "YieldId should not be all zeros");
    }

    #[test]
    fn test_yield_id_is_unique() {
        use crate::{Gas, GasWeight};

        testing_env!(VMContextBuilder::new().signer_account_id(alice()).build());

        // Create multiple yielded promises and verify they get unique YieldIds
        let (_promise1, yield_id1) =
            Promise::new_yield("on_callback1", vec![], Gas::from_tgas(5), GasWeight(1));
        let (_promise2, yield_id2) =
            Promise::new_yield("on_callback2", vec![], Gas::from_tgas(5), GasWeight(1));

        // The two yield IDs should be different
        assert_ne!(yield_id1, yield_id2, "Two yielded promises should have different YieldIds");
    }

    #[test]
    #[ignore]
    //TODO: currently mock does not support yielded promises
    // uncomment after https://github.com/near/nearcore/pull/14792 is released
    fn test_yielded_promise_can_chain_then() {
        use crate::{Gas, GasWeight};

        testing_env!(VMContextBuilder::new().signer_account_id(alice()).build());

        // Create a yielded promise and chain another promise after it
        {
            let (yielded, _yield_id) =
                Promise::new_yield("on_resume", vec![], Gas::from_tgas(5), GasWeight(1));

            // This should not panic - yielded promises CAN be first in a chain
            yielded.then(Promise::new(bob()).transfer(NearToken::from_yoctonear(1000))).detach();
        }

        // Verify the chained promise was created (receipts are created on drop)
        let receipts = get_created_receipts();
        // The chained promise creates a receipt for bob()
        let bob_receipt = receipts
            .iter()
            .find(|r| r.receiver_id == bob())
            .expect("Should have created a receipt for bob()");

        // Verify the exact transfer action in the chained receipt
        assert_eq!(bob_receipt.actions.len(), 1, "bob() receipt should have exactly 1 action");
        let receipt_index = bob_receipt.actions[0].receipt_index().unwrap();
        assert_eq!(
            bob_receipt.actions[0],
            MockAction::Transfer { receipt_index, deposit: NearToken::from_yoctonear(1000) }
        );
    }
}<|MERGE_RESOLUTION|>--- conflicted
+++ resolved
@@ -1,16 +1,5 @@
 #[cfg(feature = "abi")]
 use std::collections::BTreeMap;
-<<<<<<< HEAD
-use std::collections::VecDeque;
-use std::io::{Error, Write};
-use std::num::NonZeroU128;
-use std::rc::Rc;
-
-use crate::env::migrate_to_allowance;
-
-use crate::CryptoHash;
-use crate::{errors, AccountId, Gas, GasWeight, NearToken, PromiseIndex, PublicKey};
-=======
 use std::{
     cell::RefCell,
     collections::VecDeque,
@@ -22,11 +11,10 @@
 
 #[cfg(feature = "abi")]
 use borsh::BorshSchema;
->>>>>>> 14f746b0
 use near_sdk_macros::near;
 
 use crate::{
-    env::migrate_to_allowance, AccountId, CryptoHash, Gas, GasWeight, NearToken, PromiseIndex,
+    env::migrate_to_allowance, errors, AccountId, CryptoHash, Gas, GasWeight, NearToken, PromiseIndex,
     PublicKey,
 };
 
@@ -747,16 +735,8 @@
         match &mut other.subtype {
             PromiseSubtype::Single(x) => match &mut x.subtype {
                 PromiseSingleSubtype::Regular { after, .. } => {
-<<<<<<< HEAD
-                    let mut after = after.borrow_mut();
-                    if after.is_some() {
+                    if after.replace(this).is_some() {
                         crate::env::panic_err(errors::PromiseAlreadyScheduled::new().into());
-=======
-                    if after.replace(this).is_some() {
-                        crate::env::panic_str(
-                            "Cannot callback promise which is already scheduled after another",
-                        );
->>>>>>> 14f746b0
                     }
                 }
                 PromiseSingleSubtype::Yielded(_) => {
