--- conflicted
+++ resolved
@@ -9,13 +9,9 @@
 use std::rc::Rc;
 
 use crate::env::migrate_to_allowance;
-<<<<<<< HEAD
-use crate::{AccountId, CryptoHash, Gas, GasWeight, NearToken, PromiseIndex, PublicKey};
-=======
 #[cfg(feature = "global-contracts")]
 use crate::CryptoHash;
 use crate::{AccountId, Gas, GasWeight, NearToken, PromiseIndex, PublicKey};
->>>>>>> 2c08799e
 
 /// Allow an access key to spend either an unlimited or limited amount of gas
 // This wrapper prevents incorrect construction
@@ -529,14 +525,8 @@
     ///     .transfer(NearToken::from_yoctonear(1000))
     ///     .use_global_contract(code_hash);
     /// ```
-<<<<<<< HEAD
-    pub fn use_global_contract(self, code_hash: Vec<u8>) -> Self {
-        let code_hash: CryptoHash = code_hash.try_into().expect("code_hash must be 32 bytes");
-        self.add_action(PromiseAction::UseGlobalContract { code_hash })
-=======
     pub fn use_global_contract(self, code_hash: impl Into<CryptoHash>) -> Self {
         self.add_action(PromiseAction::UseGlobalContract { code_hash: code_hash.into() })
->>>>>>> 2c08799e
     }
 
     #[cfg(feature = "global-contracts")]
