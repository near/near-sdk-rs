--- conflicted
+++ resolved
@@ -28,11 +28,7 @@
         run: |
           cargo update -p clap --precise 4.4.18
           cargo update -p symbolic-debuginfo --precise 12.8.0
-<<<<<<< HEAD
-          cd examples/adder && cargo update -p clap@4.5.4 --precise 4.4.18
-=======
           cd examples/adder && cargo update -p clap --precise 4.4.18
->>>>>>> cd6c5fc9
       - name: test
         run: cargo test --all --features unstable,legacy
   lint:
