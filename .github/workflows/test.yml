name: Test Core
on:
  push:
    branches:
      - master
  pull_request:
env:
  RUSTFLAGS: -D warnings
jobs:
  test:
    runs-on: ${{ matrix.platform }}
    name: "${{ matrix.platform }} ${{ matrix.toolchain }}"
    strategy:
      matrix:
        platform: [ubuntu-latest, macos-latest]
        toolchain: [stable, 1.69.0]
    steps:
      - uses: actions/checkout@v3
      - name: "${{ matrix.toolchain }} with rustfmt, and wasm32"
        uses: actions-rs/toolchain@v1
        with:
          profile: minimal
          toolchain: ${{ matrix.toolchain }}
          default: true
          target: wasm32-unknown-unknown
<<<<<<< HEAD
      - name: downgrade `anstyle`,`anstyle-parse`,`anstyle-query`,`clap`,`clap_lex` crates to support older Rust toolchain
=======
      - name: downgrade `anstyle`,`anstyle-parse`,`anstyle-query`,`clap`,`clap_lex`, `home` crates to support older Rust toolchain
>>>>>>> d5c99364
        if: matrix.toolchain == '1.69.0' 
        run: |
          cargo update -p anstyle --precise 1.0.2
          cargo update -p anstyle-query --precise 1.0.0
          cargo update -p anstyle-parse --precise 0.2.1
          cargo update -p clap --precise 4.3.24
          cargo update -p clap_lex --precise 0.5.0
          cargo update -p home --precise 0.5.5
      - uses: Swatinem/rust-cache@v1
      - name: Test
        run: cargo test --all --features unstable,legacy
  lint:
    name: Clippy and fmt
    runs-on: ubuntu-latest
    steps:
      - uses: actions/checkout@v3
      - name: Install stable toolchain
        uses: actions-rs/toolchain@v1
        with:
          profile: minimal
          toolchain: stable
          default: true
          components: rustfmt, clippy
      - uses: Swatinem/rust-cache@v1
      - name: Test Format
        run: cargo fmt -- --check
      - run: cargo clippy --tests --all-features -- -Dclippy::all
  windows:
    name: Windows
    runs-on: windows-latest
    steps:
      - uses: actions/checkout@v3
      - name: "Setup Windows toolchain"
        uses: actions-rs/toolchain@v1
        with:
          profile: minimal
          toolchain: stable
          default: true
      - uses: Swatinem/rust-cache@v1
      - run: cargo check -p near-sdk --features unstable,legacy
      - run: cargo check -p near-sdk --no-default-features
      - run: cargo check -p near-sdk --no-default-features --features legacy
      - run: cargo check -p near-sdk --no-default-features --features unstable
      - run: cargo check -p near-contract-standards
  audit:
    name: Audit
    runs-on: ubuntu-latest
    steps:
      - name: Checkout Sources
        uses: actions/checkout@v3
      - name: Install Toolchain
        uses: actions-rs/toolchain@v1
        with:
          profile: minimal
          toolchain: stable
          default: true
      - uses: Swatinem/rust-cache@v1
      - name: Install Audit
        run: cargo install cargo-audit
      - name: Run Audit
        run:  cargo audit<|MERGE_RESOLUTION|>--- conflicted
+++ resolved
@@ -23,11 +23,7 @@
           toolchain: ${{ matrix.toolchain }}
           default: true
           target: wasm32-unknown-unknown
-<<<<<<< HEAD
-      - name: downgrade `anstyle`,`anstyle-parse`,`anstyle-query`,`clap`,`clap_lex` crates to support older Rust toolchain
-=======
       - name: downgrade `anstyle`,`anstyle-parse`,`anstyle-query`,`clap`,`clap_lex`, `home` crates to support older Rust toolchain
->>>>>>> d5c99364
         if: matrix.toolchain == '1.69.0' 
         run: |
           cargo update -p anstyle --precise 1.0.2
