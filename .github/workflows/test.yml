name: Test Core
on:
  push:
    branches:
      - master
  pull_request:
env:
  RUSTFLAGS: -D warnings
jobs:
  test:
    runs-on: ${{ matrix.platform.os }}
    name: "${{ matrix.platform.os }} ${{ matrix.platform.rs }} ${{ matrix.features }}"
    strategy:
      fail-fast: false
      matrix:
        platform:
          - os: ubuntu-latest
            rs: 1.82.0
          - os: ubuntu-latest
            rs: stable
          - os: macos-latest
            rs: 1.82.0
          - os: macos-latest
            rs: stable
        features: ['', '--features unstable,legacy,__abi-generate']
    steps:
      - uses: actions/checkout@v4
      - name: "${{ matrix.platform.rs }} with rustfmt, and wasm32"
        uses: actions-rs/toolchain@v1
        with:
          profile: minimal
          toolchain: ${{ matrix.platform.rs }}
          default: true
          target: wasm32-unknown-unknown
      - uses: Swatinem/rust-cache@v1
#      - name: Downgrade dependencies
#        run: |
#          cargo update -p clap@4.5.4 --precise 4.4.18
#          cd examples/adder && cargo update -p clap@4.5.4 --precise 4.4.18
      - name: print rustc && rustdoc version
        run: rustc --version && rustdoc --version
      - name: test
        run: cargo test --all ${{ matrix.features }}
  lint:
    name: Clippy and fmt
    runs-on: ubuntu-latest
    steps:
      - uses: actions/checkout@v4
      - name: Install stable toolchain
        uses: actions-rs/toolchain@v1
        with:
          profile: minimal
          toolchain: stable
          default: true
          components: rustfmt, clippy
      - uses: Swatinem/rust-cache@v1
      - name: Test Format
        run: cargo fmt -- --check
      - run: cargo clippy --tests --all-features -- -Dclippy::all
  compilation:
    name: Compilation tests
    runs-on: ubuntu-latest
    steps:
      - uses: actions/checkout@v4
      - name: Install stable toolchain
        uses: actions-rs/toolchain@v1
        with:
          profile: minimal
          toolchain: stable
          default: true
      - uses: Swatinem/rust-cache@v1
      - name: Compilation tests
        run: cargo test --package near-sdk --test compilation_tests --features __abi-generate --features unstable -- compilation_tests --exact --nocapture
  windows:
    name: Windows
    runs-on: windows-latest
    steps:
      - uses: actions/checkout@v4
      - name: "Setup Windows toolchain"
        uses: actions-rs/toolchain@v1
        with:
          profile: minimal
          toolchain: stable
          default: true
      - uses: Swatinem/rust-cache@v1
      - run: cargo check -p near-sdk --features unstable,legacy
      - run: cargo check -p near-sdk --no-default-features
      - run: cargo check -p near-sdk --no-default-features --features legacy
      - run: cargo check -p near-sdk --no-default-features --features unstable
      - run: cargo check -p near-contract-standards
  audit:
    name: Audit
    runs-on: ubuntu-latest
    steps:
      - name: Checkout Sources
        uses: actions/checkout@v4
      - name: Install Toolchain
        uses: actions-rs/toolchain@v1
        with:
          profile: minimal
          toolchain: stable
          default: true
      - uses: Swatinem/rust-cache@v1
      - name: Install Audit
        run: cargo install cargo-audit
      - name: Run Audit
        run: cargo audit
  # there're sometimes warnings, which signal, that the generated doc
  # won't look as expected, when rendered, and sometimes errors, which will prevent doc from being
  # generated at release time altogether.
  cargo-doc:
    runs-on: ubuntu-20.04

    steps:
    - uses: actions/checkout@v4
    - name: Install Toolchain
      uses: actions-rs/toolchain@v1
      with:
        profile: minimal
        toolchain: stable
        default: true
    - name: run cargo doc
      env:
        RUSTDOCFLAGS: -D warnings
      run: |
<<<<<<< HEAD
        cargo doc -p near-sdk --features unstable,legacy,unit-testing,__macro-docs,near-primitives,near-vm-runner
        cargo doc -p near-sdk-macros
        cargo doc -p near-contract-standards --no-deps
=======
        cargo doc -p near-sdk --features unstable,legacy,unit-testing,__macro-docs,__abi-generate
        cargo doc -p near-sdk-macros --features __abi-generate
        cargo doc -p near-contract-standards --no-deps --features abi
>>>>>>> ae0d1c47
        cargo doc -p near-sys<|MERGE_RESOLUTION|>--- conflicted
+++ resolved
@@ -123,13 +123,7 @@
       env:
         RUSTDOCFLAGS: -D warnings
       run: |
-<<<<<<< HEAD
-        cargo doc -p near-sdk --features unstable,legacy,unit-testing,__macro-docs,near-primitives,near-vm-runner
-        cargo doc -p near-sdk-macros
-        cargo doc -p near-contract-standards --no-deps
-=======
-        cargo doc -p near-sdk --features unstable,legacy,unit-testing,__macro-docs,__abi-generate
+        cargo doc -p near-sdk --features unstable,legacy,unit-testing,__macro-docs,__abi-generate,near-primitives,near-vm-runner
         cargo doc -p near-sdk-macros --features __abi-generate
         cargo doc -p near-contract-standards --no-deps --features abi
->>>>>>> ae0d1c47
         cargo doc -p near-sys