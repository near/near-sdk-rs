name: Test Core
on:
  push:
    branches:
      - master
  pull_request:
env:
  RUSTFLAGS: -D warnings
jobs:
  test:
    runs-on: ${{ matrix.platform.os }}
    name: "${{ matrix.platform.os }} ${{ matrix.platform.rs }} ${{ matrix.features }}"
    strategy:
      fail-fast: false
      matrix:
        platform:
          - os: ubuntu-latest
            rs: 1.85.0
          - os: ubuntu-latest
            rs: 1.86.0
          - os: macos-latest
            rs: 1.85.0
          - os: macos-latest
            rs: 1.86.0
<<<<<<< HEAD
        features: ["", "--features unstable,legacy,__abi-generate"]
        targets: ["--all-targets", "--doc"]
=======
        features: ["", "--features unstable,legacy,__abi-generate,deterministic-account-ids"]
>>>>>>> edeb58da
    steps:
      - uses: actions/checkout@v4
      - name: "${{ matrix.platform.rs }} with rustfmt, and wasm32"
        uses: actions-rs/toolchain@v1
        with:
          profile: minimal
          toolchain: ${{ matrix.platform.rs }}
          default: true
          target: wasm32-unknown-unknown
      - name: Install cargo-near CLI (dependency for build with near-workspaces)
        run: curl --proto '=https' --tlsv1.2 -LsSf https://github.com/near/cargo-near/releases/download/cargo-near-v0.17.0/cargo-near-installer.sh | sh
      - uses: Swatinem/rust-cache@v2
      #- name: Downgrade dependencies
      #  run: |
      #    cargo update -p clap@4.5.4 --precise 4.4.18
      #    cd examples/adder && cargo update -p clap@4.5.4 --precise 4.4.18
      - name: print rustc && rustdoc version
        run: rustc --version && rustdoc --version
      - name: test
        run: cargo test --workspace ${{ matrix.targets }} ${{ matrix.features }}
  lint:
    name: Clippy and fmt
    runs-on: ubuntu-latest
    steps:
      - uses: actions/checkout@v4
      - name: Install 1.86 toolchain
        uses: actions-rs/toolchain@v1
        with:
          profile: minimal
          toolchain: 1.86
          default: true
          components: rustfmt, clippy
      - uses: Swatinem/rust-cache@v2
      - name: Test Format
        run: cargo fmt -- --check
      - run: cargo clippy --tests --all-features -- -Dclippy::all
  compilation:
    name: Compilation tests
    runs-on: ubuntu-latest
    steps:
      - uses: actions/checkout@v4
      - name: Install 1.86 toolchain
        uses: actions-rs/toolchain@v1
        with:
          profile: minimal
          toolchain: 1.86
          default: true
      - uses: Swatinem/rust-cache@v2
      - name: Compilation tests
        run: cargo test --package near-sdk --test compilation_tests --features __abi-generate --features unstable -- compilation_tests --exact --nocapture
  windows:
    name: Windows
    runs-on: windows-latest
    steps:
      - uses: actions/checkout@v4
      - name: "Setup Windows toolchain"
        uses: actions-rs/toolchain@v1
        with:
          profile: minimal
          toolchain: 1.86
          default: true
          target: wasm32-unknown-unknown
      - uses: Swatinem/rust-cache@v2
      - run: cargo check -p near-sdk --target wasm32-unknown-unknown --features unstable,legacy
      - run: cargo check -p near-sdk --target wasm32-unknown-unknown --no-default-features
      - run: cargo check -p near-sdk --target wasm32-unknown-unknown --no-default-features --features legacy
      - run: cargo check -p near-sdk --target wasm32-unknown-unknown --no-default-features --features unstable
      - run: cargo check -p near-contract-standards --target wasm32-unknown-unknown
  audit:
    name: Audit
    runs-on: ubuntu-latest
    steps:
      - name: Checkout Sources
        uses: actions/checkout@v4
      - name: Install Toolchain
        uses: actions-rs/toolchain@v1
        with:
          profile: minimal
          toolchain: 1.89
          default: true
      - uses: Swatinem/rust-cache@v2
      - name: Install Audit
        run: cargo install cargo-audit
      - name: Run Audit
        run: cargo audit
  # there're sometimes warnings, which signal, that the generated doc
  # won't look as expected, when rendered, and sometimes errors, which will prevent doc from being
  # generated at release time altogether.
  cargo-doc:
    runs-on: ubuntu-latest

    steps:
      - uses: actions/checkout@v4
      - name: Install Toolchain
        uses: actions-rs/toolchain@v1
        with:
          profile: minimal
          toolchain: stable
          default: true
      - name: run cargo doc
        env:
          RUSTDOCFLAGS: -D warnings
        run: |
          cargo doc -p near-sdk --features unstable,legacy,unit-testing,__macro-docs,__abi-generate
          cargo doc -p near-sdk-macros --features __abi-generate
          cargo doc -p near-contract-standards --no-deps --features abi
          cargo doc -p near-sys<|MERGE_RESOLUTION|>--- conflicted
+++ resolved
@@ -22,12 +22,7 @@
             rs: 1.85.0
           - os: macos-latest
             rs: 1.86.0
-<<<<<<< HEAD
-        features: ["", "--features unstable,legacy,__abi-generate"]
-        targets: ["--all-targets", "--doc"]
-=======
         features: ["", "--features unstable,legacy,__abi-generate,deterministic-account-ids"]
->>>>>>> edeb58da
     steps:
       - uses: actions/checkout@v4
       - name: "${{ matrix.platform.rs }} with rustfmt, and wasm32"
@@ -47,7 +42,7 @@
       - name: print rustc && rustdoc version
         run: rustc --version && rustdoc --version
       - name: test
-        run: cargo test --workspace ${{ matrix.targets }} ${{ matrix.features }}
+        run: cargo test --all ${{ matrix.features }}
   lint:
     name: Clippy and fmt
     runs-on: ubuntu-latest
