--- conflicted
+++ resolved
@@ -29,11 +29,7 @@
           key: ${{ runner.os }}-build-${{ env.cache-name }}
           # restore-keys: |
           #   ${{ runner.os }}-build-${{ env.cache-name }}
-<<<<<<< HEAD
-      - name: Install cargo-near CLI
-=======
       - name: Install cargo-near CLI (dependency for docker builds in generate report)
->>>>>>> 3d5f3c36
         run: curl --proto '=https' --tlsv1.2 -LsSf https://github.com/near/cargo-near/releases/download/cargo-near-v0.14.0/cargo-near-installer.sh | sh
       - name: Generate report
         run: |
