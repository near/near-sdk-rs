--- conflicted
+++ resolved
@@ -317,13 +317,9 @@
 
     let strip_unknown_attr = |attrs: &mut Vec<syn::Attribute>| {
         attrs.retain(|attr| {
-<<<<<<< HEAD
-            ["serde", "schemars", "validate", "borsh"].iter().any(|&path| attr.path.is_ident(path))
-=======
-            ["serde", "schemars", "validate", "borsh_skip"]
+            ["serde", "schemars", "validate", "borsh"]
                 .iter()
                 .any(|&path| attr.path().is_ident(path))
->>>>>>> 185fd6b3
         });
     };
 
