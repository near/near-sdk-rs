--- conflicted
+++ resolved
@@ -247,31 +247,7 @@
     let (ident, generics) = if let Ok(input) = syn::parse::<ItemStruct>(item.clone()) {
         (input.ident, input.generics)
     } else if let Ok(input) = syn::parse::<ItemEnum>(item.clone()) {
-<<<<<<< HEAD
-        let metadata = core_impl::contract_source_metadata_const(attr);
-        let metadata_impl_gen = generate_metadata(&input.ident, &input.generics);
-
-        let metadata_impl_gen = match metadata_impl_gen {
-            Ok(metadata) => metadata,
-            Err(err) => return err.into(),
-        };
-
-        let ext_gen = generate_ext_structs(&input.ident, Some(&input.generics));
-        #[cfg(feature = "__abi-embed-checked")]
-        let abi_embedded = abi::embed();
-        #[cfg(not(feature = "__abi-embed-checked"))]
-        let abi_embedded = quote! {};
-
-        TokenStream::from(quote! {
-            #input
-            #ext_gen
-            #abi_embedded
-            #metadata
-            #metadata_impl_gen
-        })
-=======
         (input.ident, input.generics)
->>>>>>> dc041fa2
     } else if let Ok(input) = syn::parse::<ItemImpl>(item) {
         for method in &input.items {
             if let ImplItem::Fn(m) = method {
@@ -637,19 +613,6 @@
 
 #[proc_macro_derive(PanicOnDefault)]
 pub fn derive_no_default(item: TokenStream) -> TokenStream {
-<<<<<<< HEAD
-    if let Ok(input) = syn::parse::<ItemStruct>(item) {
-        let name = &input.ident;
-        TokenStream::from(quote! {
-            impl ::std::default::Default for #name {
-                fn default() -> Self {
-                    ::near_sdk::env::panic_err(::near_sdk::errors::ContractNotInitialized{}.into());
-                }
-            }
-        })
-    } else {
-        TokenStream::from(
-=======
     match syn::parse::<Item>(item) {
         Ok(Item::Enum(ItemEnum { ident, .. })) | Ok(Item::Struct(ItemStruct { ident, .. })) => {
             TokenStream::from(quote! {
@@ -657,14 +620,13 @@
                     #[automatically_derived]
                     impl ::std::default::Default for #ident {
                         fn default() -> Self {
-                            ::near_sdk::env::panic_str("The contract is not initialized");
+                            ::near_sdk::env::panic_err(::near_sdk::errors::ContractNotInitialized{}.into());
                         }
                     }
                 };
             })
         }
         _ => TokenStream::from(
->>>>>>> dc041fa2
             syn::Error::new(
                 Span::call_site(),
                 "PanicOnDefault can only be used on type declarations sections.",
