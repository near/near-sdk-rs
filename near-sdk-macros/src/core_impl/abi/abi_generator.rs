--- conflicted
+++ resolved
@@ -332,17 +332,10 @@
                         }
                     ]
                 },
-<<<<<<< HEAD
-                callbacks: vec![],
-                callbacks_vec: None,
-                result: Some(near_sdk::__private::AbiType::Json {
-                    type_schema: gen.subschema_for::< <Result<IsOk, Error> as near_sdk::__private::ResultTypeExt>::Okay>(),
-=======
                 callbacks: ::std::vec![],
                 callbacks_vec: ::std::option::Option::None,
                 result: ::std::option::Option::Some(::near_sdk::__private::AbiType::Json {
-                    type_schema: gen.subschema_for::<IsOk>(),
->>>>>>> 4c5b6791
+                    type_schema: gen.subschema_for::< <Result<IsOk, Error> as near_sdk::__private::ResultTypeExt>::Okay>(),
                 })
             }
         };
@@ -376,17 +369,10 @@
                         }
                     ]
                 },
-<<<<<<< HEAD
-                callbacks: vec![],
-                callbacks_vec: None,
-                result: Some(near_sdk::__private::AbiType::Borsh {
-                    type_schema: < <Result<IsOk, Error> as near_sdk::__private::ResultTypeExt>::Okay as near_sdk::borsh::BorshSchema>::schema_container(),
-=======
                 callbacks: ::std::vec![],
                 callbacks_vec: ::std::option::Option::None,
                 result: ::std::option::Option::Some(::near_sdk::__private::AbiType::Borsh {
-                    type_schema: <IsOk as ::near_sdk::borsh::BorshSchema>::schema_container(),
->>>>>>> 4c5b6791
+                    type_schema: < <Result<IsOk, Error> as near_sdk::__private::ResultTypeExt>::Okay as near_sdk::borsh::BorshSchema>::schema_container(),
                 })
             }
         };
