use proc_macro2::{Span, TokenStream as TokenStream2};
use quote::{format_ident, quote};
use syn::{Attribute, Expr, Lit::Str, Meta::NameValue, MetaNameValue, Type};

use crate::core_impl::{
    utils, BindgenArgType, ImplItemMethodInfo, ItemImplInfo, MethodKind, ReturnKind, SerializerType,
};

pub fn generate(i: &ItemImplInfo) -> TokenStream2 {
    if i.methods.is_empty() {
        // Short-circuit if there are no public functions to export to ABI
        return TokenStream2::new();
    }

    let functions: Vec<TokenStream2> = i.methods.iter().map(|m| m.abi_struct()).collect();
    let first_function_name = &i.methods[0].attr_signature_info.ident;
    let near_abi_symbol = format_ident!("__near_abi_{}", first_function_name);
    quote! {
        #[cfg(not(target_arch = "wasm32"))]
        const _: () = {
            #[no_mangle]
            pub extern "C" fn #near_abi_symbol() -> (*const u8, usize) {
                use ::std::string::String;

                let mut gen = ::near_sdk::__private::schemars::gen::SchemaGenerator::default();
                let functions = vec![#(#functions),*];
                let mut data = ::std::mem::ManuallyDrop::new(
                    ::near_sdk::serde_json::to_vec(&::near_sdk::__private::ChunkedAbiEntry::new(
                        functions,
                        gen.into_root_schema_for::<String>(),
                    ))
                    .unwrap(),
                );
                data.shrink_to_fit();
                assert!(data.len() == data.capacity());
                (data.as_ptr(), data.len())
            }
        };
    }
}

impl ImplItemMethodInfo {
    /// Generates ABI struct for this function.
    ///
    /// # Example:
    /// The following function:
    /// ```ignore
    /// /// I am a function.
    /// #[handle_result]
    /// pub fn f3(&mut self, arg0: FancyStruct, arg1: u64) -> Result<IsOk, Error> { }
    /// ```
    /// will produce this struct:
    /// ```ignore
    /// near_sdk::__private::AbiFunction {
    ///     name: "f3".to_string(),
    ///     doc: Some(" I am a function.".to_string()),
    ///     kind: near_sdk::__private::AbiFunctionKind::Call,
    ///     modifiers: vec![],
    ///     params: near_sdk::__private::AbiParameters::Json {
    ///         args: vec![
    ///             near_sdk::__private::AbiJsonParameter {
    ///                 name: "arg0".to_string(),
    ///                 type_schema: gen.subschema_for::<FancyStruct>(),
    ///             },
    ///             near_sdk::__private::AbiJsonParameter {
    ///                 name: "arg1".to_string(),
    ///                 type_schema: gen.subschema_for::<u64>(),
    ///             }
    ///         ]
    ///     },
    ///     callbacks: vec![],
    ///     callbacks_vec: None,
    ///     result: Some(near_sdk::__private::AbiType::Json {
    ///         type_schema: gen.subschema_for::<IsOk>(),
    ///     })
    /// }
    /// ```
    /// If args are serialized with Borsh it will not include `#[derive(::near_sdk::borsh::BorshSchema)]`.
    pub fn abi_struct(&self) -> TokenStream2 {
        let attr_signature_info = &self.attr_signature_info;

        let function_name_str = attr_signature_info.ident.to_string();
        let function_doc = match parse_rustdoc(&attr_signature_info.non_bindgen_attrs) {
            Some(doc) => quote! { ::std::option::Option::Some(::std::string::String::from(#doc)) },
            None => quote! { ::std::option::Option::None },
        };
        let mut modifiers = vec![];
        let kind = match &attr_signature_info.method_kind {
            MethodKind::View(_) => quote! { ::near_sdk::__private::AbiFunctionKind::View },
            MethodKind::Call(_) => {
                quote! { ::near_sdk::__private::AbiFunctionKind::Call }
            }
            MethodKind::Init(_) => {
                modifiers.push(quote! { ::near_sdk::__private::AbiFunctionModifier::Init });
                quote! { ::near_sdk::__private::AbiFunctionKind::Call }
            }
        };
        if attr_signature_info.is_payable() {
            modifiers.push(quote! { ::near_sdk::__private::AbiFunctionModifier::Payable });
        }
        if attr_signature_info.is_private() {
            modifiers.push(quote! { ::near_sdk::__private::AbiFunctionModifier::Private });
        }
        let modifiers = quote! {
            ::std::vec![#(#modifiers),*]
        };

        let mut params = Vec::<TokenStream2>::new();
        let mut callbacks = Vec::<TokenStream2>::new();
        let mut callback_vec: Option<TokenStream2> = None;
        for arg in &attr_signature_info.args {
            let typ = &arg.ty;
            let arg_name = arg.ident.to_string();
            match arg.bindgen_ty {
                BindgenArgType::Regular => {
                    let schema = generate_schema(typ, &arg.serializer_ty);
                    match arg.serializer_ty {
                        SerializerType::JSON => params.push(quote! {
                            ::near_sdk::__private::AbiJsonParameter {
                                name: ::std::string::String::from(#arg_name),
                                type_schema: #schema,
                            }
                        }),
                        SerializerType::Borsh => params.push(quote! {
                            ::near_sdk::__private::AbiBorshParameter {
                                name: ::std::string::String::from(#arg_name),
                                type_schema: #schema,
                            }
                        }),
                    };
                }
                BindgenArgType::CallbackArg => {
                    callbacks.push(generate_abi_type(typ, &arg.serializer_ty));
                }
                BindgenArgType::CallbackResultArg => {
                    let typ = if let Some(ok_type) = utils::extract_ok_type(typ) {
                        ok_type
                    } else {
                        return syn::Error::new_spanned(
                            &arg.ty,
                            "Function parameters marked with \
                                #[callback_result] should have type Result<T, PromiseError>",
                        )
                        .into_compile_error();
                    };
                    callbacks.push(generate_abi_type(typ, &arg.serializer_ty));
                }
                BindgenArgType::CallbackArgVec => {
                    if callback_vec.is_none() {
                        let typ = if let Some(vec_type) = utils::extract_vec_type(typ) {
                            vec_type
                        } else {
                            return syn::Error::new_spanned(
                                &arg.ty,
                                "Function parameters marked with #[callback_vec] should have type Vec<T>",
                            )
                            .into_compile_error();
                        };

                        callback_vec = Some(self.abi_callback_vec_tokens(typ));
                    } else {
                        return syn::Error::new(
                            Span::call_site(),
                            "A function can only have one #[callback_vec] parameter.",
                        )
                        .to_compile_error();
                    }
                }
            };
        }
        let params = match attr_signature_info.input_serializer {
            SerializerType::JSON => quote! {
                ::near_sdk::__private::AbiParameters::Json {
                    args: ::std::vec![#(#params),*]
                }
            },
            SerializerType::Borsh => quote! {
                ::near_sdk::__private::AbiParameters::Borsh {
                    args: ::std::vec![#(#params),*]
                }
            },
        };
        let callback_vec = callback_vec.unwrap_or(quote! { ::std::option::Option::None });

        let result = self.abi_result_tokens();

        quote! {
             ::near_sdk::__private::AbiFunction {
                 name: ::std::string::String::from(#function_name_str),
                 doc: #function_doc,
                 kind: #kind,
                 modifiers: #modifiers,
                 params: #params,
                 callbacks: ::std::vec![#(#callbacks),*],
                 callbacks_vec: #callback_vec,
                 result: #result
             }
        }
    }

    fn abi_result_tokens(&self) -> TokenStream2 {
        use ReturnKind::*;

        match &self.attr_signature_info.returns.kind {
            Default => quote! { ::std::option::Option::None },
            General(ty) => self.abi_result_tokens_with_return_value(ty),
            HandlesResult { ok_type } => self.abi_result_tokens_with_return_value(ok_type),
        }
    }

    fn abi_result_tokens_with_return_value(&self, return_value_type: &Type) -> TokenStream2 {
        use MethodKind::*;

        let some_abi_type = |result_serializer: &SerializerType| {
            let abi_type = generate_abi_type(return_value_type, result_serializer);
            quote! { ::std::option::Option::Some(#abi_type) }
        };

        match &self.attr_signature_info.method_kind {
            Call(call_method) => some_abi_type(&call_method.result_serializer),
            // Init methods don't return a value, they just save the newly created contract state.
            Init(_) => quote! { ::std::option::Option::None },
            View(view_method) => some_abi_type(&view_method.result_serializer),
        }
    }

    fn abi_callback_vec_tokens(&self, callback_vec_type: &Type) -> TokenStream2 {
        let abi_type = |result_serializer: &SerializerType| {
            let tokens = generate_abi_type(callback_vec_type, result_serializer);
            quote! {
                ::std::option::Option::Some(#tokens)
            }
        };

        match &self.attr_signature_info.method_kind {
            MethodKind::Call(call_method) => abi_type(&call_method.result_serializer),
            MethodKind::Init(_) => quote! { ::std::option::Option::None },
            MethodKind::View(view_method) => abi_type(&view_method.result_serializer),
        }
    }
}

fn generate_schema(ty: &Type, serializer_type: &SerializerType) -> TokenStream2 {
    match serializer_type {
        SerializerType::JSON => quote! {
            gen.subschema_for::<#ty>()
        },
        SerializerType::Borsh => quote! {
            ::near_sdk::borsh::schema_container_of::<#ty>()
        },
    }
}

fn generate_abi_type(ty: &Type, serializer_type: &SerializerType) -> TokenStream2 {
    let schema = generate_schema(ty, serializer_type);
    match serializer_type {
        SerializerType::JSON => quote! {
            ::near_sdk::__private::AbiType::Json {
                type_schema: #schema,
            }
        },
        SerializerType::Borsh => quote! {
            ::near_sdk::__private::AbiType::Borsh {
                type_schema: #schema,
            }
        },
    }
}

pub fn parse_rustdoc(attrs: &[Attribute]) -> Option<String> {
    let doc = attrs
        .iter()
        .filter_map(|attr| {
            if attr.path().is_ident("doc") {
                if let NameValue(MetaNameValue { value: Expr::Lit(value), .. }) = attr.meta.clone()
                {
                    if let Str(doc) = value.lit {
                        return Some(doc.value());
                    }
                }
            }
            None
        })
        .collect::<Vec<_>>()
        .join("\n");

    if doc.is_empty() {
        None
    } else {
        Some(doc)
    }
}

// Rustfmt removes comas.
#[rustfmt::skip]
#[cfg(test)]
mod tests {
    use proc_macro2::TokenStream;
    use syn::{parse_quote, Type};
    use crate::core_impl::ImplItemMethodInfo;
    use crate::core_impl::utils::test_helpers::{local_insta_assert_snapshot, pretty_print_syn_str};
    use quote::quote;


    fn pretty_print_fn_body_syn_str(input: TokenStream) -> String {
        let input =  quote!(
            fn main() {
            #input
            }
        );
        let res = pretty_print_syn_str(&input).unwrap();
       res.strip_prefix("fn main() {\n").unwrap().strip_suffix("}\n").unwrap().to_string()
    }
    
    #[test]
    fn test_generate_abi_fallible_json() {
        let impl_type: Type = syn::parse_str("Test").unwrap();
        let mut method = parse_quote! {
            /// I am a function.
            #[handle_result]
            pub fn f3(&mut self, arg0: FancyStruct, arg1: u64) -> Result<IsOk, Error> { }
        };
        let method_info = ImplItemMethodInfo::new(&mut method, false, impl_type).unwrap().unwrap();
        let actual = method_info.abi_struct();

        local_insta_assert_snapshot!(pretty_print_fn_body_syn_str(actual));
    }

    #[test]
    fn test_generate_abi_fallible_borsh() {
        let impl_type: Type = syn::parse_str("Test").unwrap();
        let mut method = parse_quote! {
            #[result_serializer(borsh)]
            #[payable]
            #[handle_result]
            pub fn f3(&mut self, #[serializer(borsh)] arg0: FancyStruct) -> Result<IsOk, Error> { }
        };
        let method_info = ImplItemMethodInfo::new(&mut method, false, impl_type).unwrap().unwrap();
        let actual = method_info.abi_struct();

<<<<<<< HEAD
        let expected = quote! {
            ::near_sdk::__private::AbiFunction {
                name: ::std::string::String::from("f3"),
                doc: ::std::option::Option::None,
                kind: ::near_sdk::__private::AbiFunctionKind::Call,
                modifiers: ::std::vec![::near_sdk::__private::AbiFunctionModifier::Payable],
                params: ::near_sdk::__private::AbiParameters::Borsh {
                    args: ::std::vec![
                        ::near_sdk::__private::AbiBorshParameter {
                            name: ::std::string::String::from("arg0"),
                            type_schema: ::near_sdk::borsh::schema_container_of::<FancyStruct>(),
                        }
                    ]
                },
                callbacks: ::std::vec![],
                callbacks_vec: ::std::option::Option::None,
                result: ::std::option::Option::Some(::near_sdk::__private::AbiType::Borsh {
                    type_schema: ::near_sdk::borsh::schema_container_of::<IsOk>(),
                })
            }
        };

        assert_eq!(actual.to_string(), expected.to_string());
=======
        local_insta_assert_snapshot!(pretty_print_fn_body_syn_str(actual));
>>>>>>> e4c92405
    }
    
    #[test]
    fn test_generate_abi_private_callback_vec() {
        let impl_type: Type = syn::parse_str("Test").unwrap();
        let mut method = parse_quote! {
            #[private] 
            pub fn method(
                &self, 
                #[callback_vec] x: Vec<String>, 
            ) -> bool { }
        };
        let method_info = ImplItemMethodInfo::new(&mut method, false, impl_type).unwrap().unwrap();
        let actual = method_info.abi_struct();
       
        local_insta_assert_snapshot!(pretty_print_fn_body_syn_str(actual));
    }
    
    #[test]
    fn test_generate_abi_callback_args() {
        let impl_type: Type = syn::parse_str("Test").unwrap();
        let mut method = parse_quote! {
            pub fn method(&self, #[callback_unwrap] #[serializer(borsh)] x: &mut u64, #[serializer(borsh)] y: String, #[callback_unwrap] #[serializer(json)] z: Vec<u8>) { }
        };
        let method_info = ImplItemMethodInfo::new(&mut method, false, impl_type).unwrap().unwrap();
        let actual = method_info.abi_struct();

<<<<<<< HEAD
        let expected = quote! {
           ::near_sdk::__private::AbiFunction { 
                name: ::std::string::String::from("method"),
                doc: ::std::option::Option::None, 
                kind: ::near_sdk::__private::AbiFunctionKind::View , 
                modifiers: ::std::vec! [],
                params: ::near_sdk::__private::AbiParameters::Borsh {
                    args: ::std::vec! [
                        ::near_sdk::__private::AbiBorshParameter {
                            name: ::std::string::String::from("y"),
                            type_schema: ::near_sdk::borsh::schema_container_of::<String>(),
                        }
                    ]
                }, 
                callbacks: ::std::vec! [
                    ::near_sdk::__private::AbiType::Borsh { 
                        type_schema: ::near_sdk::borsh::schema_container_of::<u64>(),
                    },
                    ::near_sdk::__private::AbiType::Json {
                        type_schema: gen.subschema_for::< Vec<u8> >(),
                    }
                ],
                callbacks_vec: ::std::option::Option::None,
                result: ::std::option::Option::None 
            }
        };

        assert_eq!(actual.to_string(), expected.to_string());
=======
        local_insta_assert_snapshot!(pretty_print_fn_body_syn_str(actual));
>>>>>>> e4c92405
    }
    
    #[test]
    fn test_generate_abi_init_ignore_state() {
        let impl_type: Type = syn::parse_str("Test").unwrap();
        let mut method = parse_quote! {
            #[init(ignore_state)]
            pub fn new() -> u64 { }
        };
        let method_info = ImplItemMethodInfo::new(&mut method, false, impl_type).unwrap().unwrap();
        let actual = method_info.abi_struct();

        local_insta_assert_snapshot!(pretty_print_fn_body_syn_str(actual));
    }
    
    #[test]
    fn test_generate_abi_no_return() {
        let impl_type: Type = syn::parse_str("Test").unwrap();
        let mut method = parse_quote! {
            pub fn method() { }
        };
        let method_info = ImplItemMethodInfo::new(&mut method, false, impl_type).unwrap().unwrap();
        let actual = method_info.abi_struct();

        local_insta_assert_snapshot!(pretty_print_fn_body_syn_str(actual));
    }
}<|MERGE_RESOLUTION|>--- conflicted
+++ resolved
@@ -338,33 +338,7 @@
         let method_info = ImplItemMethodInfo::new(&mut method, false, impl_type).unwrap().unwrap();
         let actual = method_info.abi_struct();
 
-<<<<<<< HEAD
-        let expected = quote! {
-            ::near_sdk::__private::AbiFunction {
-                name: ::std::string::String::from("f3"),
-                doc: ::std::option::Option::None,
-                kind: ::near_sdk::__private::AbiFunctionKind::Call,
-                modifiers: ::std::vec![::near_sdk::__private::AbiFunctionModifier::Payable],
-                params: ::near_sdk::__private::AbiParameters::Borsh {
-                    args: ::std::vec![
-                        ::near_sdk::__private::AbiBorshParameter {
-                            name: ::std::string::String::from("arg0"),
-                            type_schema: ::near_sdk::borsh::schema_container_of::<FancyStruct>(),
-                        }
-                    ]
-                },
-                callbacks: ::std::vec![],
-                callbacks_vec: ::std::option::Option::None,
-                result: ::std::option::Option::Some(::near_sdk::__private::AbiType::Borsh {
-                    type_schema: ::near_sdk::borsh::schema_container_of::<IsOk>(),
-                })
-            }
-        };
-
-        assert_eq!(actual.to_string(), expected.to_string());
-=======
-        local_insta_assert_snapshot!(pretty_print_fn_body_syn_str(actual));
->>>>>>> e4c92405
+        local_insta_assert_snapshot!(pretty_print_fn_body_syn_str(actual));
     }
     
     #[test]
@@ -392,38 +366,7 @@
         let method_info = ImplItemMethodInfo::new(&mut method, false, impl_type).unwrap().unwrap();
         let actual = method_info.abi_struct();
 
-<<<<<<< HEAD
-        let expected = quote! {
-           ::near_sdk::__private::AbiFunction { 
-                name: ::std::string::String::from("method"),
-                doc: ::std::option::Option::None, 
-                kind: ::near_sdk::__private::AbiFunctionKind::View , 
-                modifiers: ::std::vec! [],
-                params: ::near_sdk::__private::AbiParameters::Borsh {
-                    args: ::std::vec! [
-                        ::near_sdk::__private::AbiBorshParameter {
-                            name: ::std::string::String::from("y"),
-                            type_schema: ::near_sdk::borsh::schema_container_of::<String>(),
-                        }
-                    ]
-                }, 
-                callbacks: ::std::vec! [
-                    ::near_sdk::__private::AbiType::Borsh { 
-                        type_schema: ::near_sdk::borsh::schema_container_of::<u64>(),
-                    },
-                    ::near_sdk::__private::AbiType::Json {
-                        type_schema: gen.subschema_for::< Vec<u8> >(),
-                    }
-                ],
-                callbacks_vec: ::std::option::Option::None,
-                result: ::std::option::Option::None 
-            }
-        };
-
-        assert_eq!(actual.to_string(), expected.to_string());
-=======
-        local_insta_assert_snapshot!(pretty_print_fn_body_syn_str(actual));
->>>>>>> e4c92405
+        local_insta_assert_snapshot!(pretty_print_fn_body_syn_str(actual));
     }
     
     #[test]
