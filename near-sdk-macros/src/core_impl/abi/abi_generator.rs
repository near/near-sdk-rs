use proc_macro2::{Span, TokenStream as TokenStream2};
use quote::{format_ident, quote};
use syn::spanned::Spanned;
use syn::{Attribute, Lit::Str, Meta::NameValue, MetaNameValue, ReturnType, Type};

use crate::core_impl::{
    utils, AttrSigInfo, BindgenArgType, ImplItemMethodInfo, ItemImplInfo, MethodType,
    SerializerType,
};

pub fn generate(i: &ItemImplInfo) -> TokenStream2 {
    let public_functions: Vec<&ImplItemMethodInfo> =
        i.methods.iter().filter(|m| m.is_public || i.is_trait_impl).collect();
    if public_functions.is_empty() {
        // Short-circuit if there are no public functions to export to ABI
        return TokenStream2::new();
    }

    let functions: Vec<TokenStream2> = public_functions.iter().map(|m| m.abi_struct()).collect();
    let first_function_name = &public_functions[0].attr_signature_info.ident;
    let near_abi_symbol = format_ident!("__near_abi_{}", first_function_name);
    quote! {
        #[cfg(not(target_arch = "wasm32"))]
        const _: () = {
            #[no_mangle]
            pub extern "C" fn #near_abi_symbol() -> (*const u8, usize) {
                let mut gen = near_sdk::__private::schemars::gen::SchemaGenerator::default();
                let functions = vec![#(#functions),*];
                let mut data = std::mem::ManuallyDrop::new(
                    near_sdk::serde_json::to_vec(&near_sdk::__private::ChunkedAbiEntry::new(
                        functions,
                        gen.into_root_schema_for::<String>(),
                    ))
                    .unwrap(),
                );
                data.shrink_to_fit();
                assert!(data.len() == data.capacity());
                (data.as_ptr(), data.len())
            }
        };
    }
}

impl ImplItemMethodInfo {
    /// Generates ABI struct for this function.
    ///
    /// # Example:
    /// The following function:
    /// ```ignore
    /// /// I am a function.
    /// pub fn f3(&mut self, arg0: FancyStruct, arg1: u64) -> Result<IsOk, Error> { }
    /// ```
    /// will produce this struct:
    /// ```ignore
    /// near_abi::AbiFunction {
    ///     name: "f3".to_string(),
    ///     doc: Some(" I am a function.".to_string()),
    ///     is_view: false,
    ///     is_init: false,
    ///     is_payable: false,
    ///     is_private: false,
    ///     params: vec![
    ///         near_abi::AbiParameter {
    ///             name: "arg0".to_string(),
    ///             typ: near_abi::AbiType::Json {
    ///                 type_schema: gen.subschema_for::<FancyStruct>(),
    ///             },
    ///         },
    ///         near_abi::AbiParameter {
    ///             name: "arg1".to_string(),
    ///             typ: near_abi::AbiType::Json {
    ///                 type_schema: gen.subschema_for::<u64>(),
    ///             },
    ///         }
    ///     ],
    ///     callbacks: vec![],
    ///     callbacks_vec: None,
    ///     result: near_abi::AbiType::Json {
    ///         type_schema: gen.subschema_for::<IsOk>(),
    ///     }
    /// }
    /// ```
    /// If args are serialized with Borsh it will not include `#[derive(borsh::BorshSchema)]`.
    pub fn abi_struct(&self) -> TokenStream2 {
        let function_name_str = self.attr_signature_info.ident.to_string();
        let function_doc = match parse_rustdoc(&self.attr_signature_info.non_bindgen_attrs) {
            Some(doc) => quote! { Some(#doc.to_string()) },
            None => quote! { None },
        };
        let mut modifiers = vec![];
        let kind = match &self.attr_signature_info.method_type {
            &MethodType::View => quote! { near_sdk::__private::AbiFunctionKind::View },
            &MethodType::Regular => {
                quote! { near_sdk::__private::AbiFunctionKind::Call }
            }
            &MethodType::Init | &MethodType::InitIgnoreState => {
                modifiers.push(quote! { near_sdk::__private::AbiFunctionModifier::Init });
                quote! { near_sdk::__private::AbiFunctionKind::Call }
            }
        };
        if self.attr_signature_info.is_payable {
            modifiers.push(quote! { near_sdk::__private::AbiFunctionModifier::Payable });
        }
        if self.attr_signature_info.is_private {
            modifiers.push(quote! { near_sdk::__private::AbiFunctionModifier::Private });
        }
        let modifiers = quote! {
            vec![#(#modifiers),*]
        };
        let AttrSigInfo { is_handles_result, .. } = self.attr_signature_info;

        let mut params = Vec::<TokenStream2>::new();
        let mut callbacks = Vec::<TokenStream2>::new();
        let mut callback_vec: Option<TokenStream2> = None;
        for arg in &self.attr_signature_info.args {
            let typ = &arg.ty;
            let arg_name = arg.ident.to_string();
            match arg.bindgen_ty {
                BindgenArgType::Regular => {
                    let schema = generate_schema(typ, &arg.serializer_ty);
                    match arg.serializer_ty {
                        SerializerType::JSON => params.push(quote! {
                            near_sdk::__private::AbiJsonParameter {
                                name: #arg_name.to_string(),
                                type_schema: #schema,
                            }
                        }),
                        SerializerType::Borsh => params.push(quote! {
                            near_sdk::__private::AbiBorshParameter {
                                name: #arg_name.to_string(),
                                type_schema: #schema,
                            }
                        }),
                    };
                }
                BindgenArgType::CallbackArg => {
                    callbacks.push(generate_abi_type(typ, &arg.serializer_ty));
                }
                BindgenArgType::CallbackResultArg => {
                    let typ = if let Some(ok_type) = utils::extract_ok_type(typ) {
                        ok_type
                    } else {
                        return syn::Error::new_spanned(
                            &arg.ty,
                            "Function parameters marked with \
                                #[callback_result] should have type Result<T, PromiseError>",
                        )
                        .into_compile_error();
                    };
                    callbacks.push(generate_abi_type(typ, &arg.serializer_ty));
                }
                BindgenArgType::CallbackArgVec => {
                    if callback_vec.is_none() {
                        let typ = if let Some(vec_type) = utils::extract_vec_type(typ) {
                            vec_type
                        } else {
                            return syn::Error::new_spanned(
                                &arg.ty,
                                "Function parameters marked with  #[callback_vec] should have type Vec<T>",
                            )
                            .into_compile_error();
                        };

                        let abi_type =
                            generate_abi_type(typ, &self.attr_signature_info.result_serializer);
                        callback_vec = Some(quote! { Some(#abi_type) })
                    } else {
                        return syn::Error::new(
                            Span::call_site(),
                            "A function can only have one #[callback_vec] parameter.",
                        )
                        .to_compile_error();
                    }
                }
            };
        }
        let params = match self.attr_signature_info.input_serializer {
            SerializerType::JSON => quote! {
                near_sdk::__private::AbiParameters::Json {
                    args: vec![#(#params),*]
                }
            },
            SerializerType::Borsh => quote! {
                near_sdk::__private::AbiParameters::Borsh {
                    args: vec![#(#params),*]
                }
            },
        };
        let callback_vec = callback_vec.unwrap_or(quote! { None });

        let result = match self.attr_signature_info.method_type {
            MethodType::Init | MethodType::InitIgnoreState => {
                // Init methods must return the contract state, so the return type does not matter
                quote! {
                    None
                }
            }
            _ => match &self.attr_signature_info.returns {
                ReturnType::Default => {
                    quote! {
                        None
                    }
                }
                ReturnType::Type(_, ty) if is_handles_result && utils::type_is_result(ty) => {
                    let ty = if let Some(ty) = utils::extract_ok_type(ty) {
                        ty
                    } else {
                        return syn::Error::new_spanned(
                            ty,
                            "Function marked with #[handle_result] should have return type Result<T, E> (where E implements FunctionError).",
                        )
                        .into_compile_error();
                    };
                    let abi_type =
                        generate_abi_type(ty, &self.attr_signature_info.result_serializer);
                    quote! { Some(#abi_type) }
                }
                ReturnType::Type(_, ty) if is_handles_result => {
                    return syn::Error::new(
                        ty.span(),
                        "Method marked with #[handle_result] should return Result<T, E> (where E implements FunctionError).",
                    )
                    .to_compile_error();
                }
                ReturnType::Type(_, ty) => {
                    let abi_type =
                        generate_abi_type(ty, &self.attr_signature_info.result_serializer);
                    quote! { Some(#abi_type) }
                }
            },
        };

        quote! {
             near_sdk::__private::AbiFunction {
                 name: #function_name_str.to_string(),
                 doc: #function_doc,
                 kind: #kind,
                 modifiers: #modifiers,
                 params: #params,
                 callbacks: vec![#(#callbacks),*],
                 callbacks_vec: #callback_vec,
                 result: #result
             }
        }
    }
}

fn generate_schema(ty: &Type, serializer_type: &SerializerType) -> TokenStream2 {
    match serializer_type {
        SerializerType::JSON => quote! {
            gen.subschema_for::<#ty>()
        },
        SerializerType::Borsh => quote! {
            <#ty>::schema_container()
        },
    }
}

fn generate_abi_type(ty: &Type, serializer_type: &SerializerType) -> TokenStream2 {
    let schema = generate_schema(ty, serializer_type);
    match serializer_type {
        SerializerType::JSON => quote! {
            near_sdk::__private::AbiType::Json {
                type_schema: #schema,
            }
        },
        SerializerType::Borsh => quote! {
            near_sdk::__private::AbiType::Borsh {
<<<<<<< HEAD
                type_schema: <#ty as near_sdk::borsh::BorshSchema>::schema_container(),
=======
                type_schema: #schema,
>>>>>>> f31ece5a
            }
        },
    }
}

pub fn parse_rustdoc(attrs: &[Attribute]) -> Option<String> {
    let doc = attrs
        .iter()
        .filter_map(|attr| {
            if attr.path.is_ident("doc") {
                if let NameValue(MetaNameValue { lit: Str(s), .. }) = attr.parse_meta().ok()? {
                    Some(s.value())
                } else {
                    None
                }
            } else {
                None
            }
        })
        .collect::<Vec<_>>()
        .join("\n");

    if doc.is_empty() {
        None
    } else {
        Some(doc)
    }
}<|MERGE_RESOLUTION|>--- conflicted
+++ resolved
@@ -266,11 +266,7 @@
         },
         SerializerType::Borsh => quote! {
             near_sdk::__private::AbiType::Borsh {
-<<<<<<< HEAD
-                type_schema: <#ty as near_sdk::borsh::BorshSchema>::schema_container(),
-=======
                 type_schema: #schema,
->>>>>>> f31ece5a
             }
         },
     }
