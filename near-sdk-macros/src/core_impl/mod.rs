--- conflicted
+++ resolved
@@ -1,10 +1,5 @@
-<<<<<<< HEAD
 #[cfg(any(feature = "__abi-embed", feature = "__abi-generate"))]
-pub mod abi;
-=======
-#[cfg(feature = "abi")]
 pub(crate) mod abi;
->>>>>>> ec2b378f
 mod code_generator;
 mod info_extractor;
 mod metadata;
