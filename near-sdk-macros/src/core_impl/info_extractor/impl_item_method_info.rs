use crate::core_impl::info_extractor::AttrSigInfo;
use crate::core_impl::utils;
use quote::ToTokens;
use syn::{ImplItemFn as ImplItemMethod, Path, Type, Visibility};

/// Information extracted from `ImplItemMethod`.
pub struct ImplItemMethodInfo {
    /// Information on the attributes and the signature of the method.
    pub attr_signature_info: AttrSigInfo,
    /// The type of the contract struct.
    pub struct_type: Type,
    /// The trait that this method is implemented for.
    pub impl_trait: Option<Path>,
}

impl ImplItemMethodInfo {
    /// Process the method and extract information important for near-sdk.
    pub fn new(
        original: &mut ImplItemMethod,
        impl_trait: Option<Path>,
        struct_type: Type,
    ) -> syn::Result<Option<Self>> {
        let ImplItemMethod { attrs, sig, .. } = original;
        utils::sig_is_supported(sig)?;
        if impl_trait.is_some() || matches!(original.vis, Visibility::Public(_)) {
            let source_type = &struct_type.to_token_stream();
            let attr_signature_info = AttrSigInfo::new(attrs, sig, source_type)?;
            Ok(Some(Self { attr_signature_info, struct_type, impl_trait }))
        } else {
            Ok(None)
        }
    }
}

// Rustfmt removes comas.
#[rustfmt::skip]
#[cfg(test)]
mod tests {
    use syn::{parse_quote, Type, ImplItemFn as ImplItemMethod , ReturnType};
    use crate::core_impl::ImplItemMethodInfo;

    #[test]
    fn init_no_return() {
        let impl_type: Type = syn::parse_str("Hello").unwrap();
        let mut method: ImplItemMethod = parse_quote! {
            #[init]
            pub fn method(k: &mut u64) { }
        };
        let actual = ImplItemMethodInfo::new(&mut method, None, impl_type).map(|_| ()).unwrap_err();
        let expected = "Init function must return the contract state.";
        assert_eq!(expected, actual.to_string());
    }

    #[test]
    fn init_result_return() {
        let impl_type: Type = syn::parse_str("Hello").unwrap();
        let mut method: ImplItemMethod = parse_quote! {
            #[init]
            #[handle_result]
            pub fn method(k: &mut u64) -> Result<Self, Error> { }
        };
        let method = ImplItemMethodInfo::new(&mut method, None, impl_type).unwrap().unwrap();
        let actual = method.attr_signature_info.returns.original;
        let expected: Type = syn::parse_str("Result<Hello, Error>").unwrap();
        assert!(matches!(actual, ReturnType::Type(_, ty) if ty.as_ref() == &expected));
    }

    #[test]
    fn handle_result_incorrect_return_type() {
        let impl_type: Type = syn::parse_str("Hello").unwrap();
        let mut method: ImplItemMethod = parse_quote! {
            #[handle_result]
            pub fn method(&self) -> &'static str { }
        };
        let actual = ImplItemMethodInfo::new(&mut method, None, impl_type).map(|_| ()).unwrap_err();
        let expected = "Function marked with #[handle_result] should return Result<T, E> (where E implements FunctionError). If you're trying to use a type alias for `Result`, try `#[handle_result(aliased)]`.";
        assert_eq!(expected, actual.to_string());
    }

    #[test]
<<<<<<< HEAD
=======
    fn handle_result_without_marker() {
        let impl_type: Type = syn::parse_str("Hello").unwrap();
        let mut method: ImplItemMethod = parse_quote! {
            pub fn method(&self) -> Result<u64, &'static str> { }
        };
        let actual = ImplItemMethodInfo::new(&mut method, None, impl_type).map(|_| ()).unwrap_err();
        let expected = "Serializing Result<T, E> has been deprecated. Consider marking your method with #[handle_result] if the second generic represents a panicable error or replacing Result with another two type sum enum otherwise. If you really want to keep the legacy behavior, mark the method with #[handle_result] and make it return Result<Result<T, E>, near_sdk::Abort>.";
        assert_eq!(expected, actual.to_string());
    }

    #[test]
    fn init_result_without_handle_result() {
        let impl_type: Type = syn::parse_str("Hello").unwrap();
        let mut method: ImplItemMethod = parse_quote! {
            #[init]
            pub fn new() -> Result<Self, &'static str> { }
        };
        let actual = ImplItemMethodInfo::new(&mut method, None, impl_type).map(|_| ()).unwrap_err();
        let expected = "Serializing Result<T, E> has been deprecated. Consider marking your method with #[handle_result] if the second generic represents a panicable error or replacing Result with another two type sum enum otherwise. If you really want to keep the legacy behavior, mark the method with #[handle_result] and make it return Result<Result<T, E>, near_sdk::Abort>.";
        assert_eq!(expected, actual.to_string());
    }


    #[test]
>>>>>>> 7476cbe4
    fn payable_self_by_value_fails() {
        let impl_type: Type = syn::parse_str("Hello").unwrap();
        let mut method: ImplItemMethod = parse_quote! {
            #[payable]
            pub fn method(self) -> Self { }
        };
        let actual = ImplItemMethodInfo::new(&mut method, None, impl_type).map(|_| ()).unwrap_err();
        let expected = "View function can't be payable.";
        assert_eq!(expected.to_string(), actual.to_string());
    }
}<|MERGE_RESOLUTION|>--- conflicted
+++ resolved
@@ -78,8 +78,6 @@
     }
 
     #[test]
-<<<<<<< HEAD
-=======
     fn handle_result_without_marker() {
         let impl_type: Type = syn::parse_str("Hello").unwrap();
         let mut method: ImplItemMethod = parse_quote! {
@@ -104,7 +102,6 @@
 
 
     #[test]
->>>>>>> 7476cbe4
     fn payable_self_by_value_fails() {
         let impl_type: Type = syn::parse_str("Hello").unwrap();
         let mut method: ImplItemMethod = parse_quote! {
