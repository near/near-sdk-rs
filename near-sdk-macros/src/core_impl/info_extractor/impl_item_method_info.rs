--- conflicted
+++ resolved
@@ -1,9 +1,6 @@
 use crate::core_impl::info_extractor::AttrSigInfo;
-<<<<<<< HEAD
 use crate::core_impl::utils;
-=======
 use quote::ToTokens;
->>>>>>> 9aef9fdf
 use syn::{ImplItemMethod, Type, Visibility};
 
 /// Information extracted from `ImplItemMethod`.
@@ -22,18 +19,12 @@
         struct_type: Type,
     ) -> syn::Result<Option<Self>> {
         let ImplItemMethod { attrs, sig, .. } = original;
-<<<<<<< HEAD
         utils::sig_is_supported(sig)?;
         if is_trait_impl || matches!(original.vis, Visibility::Public(_)) {
-            let attr_signature_info = AttrSigInfo::new(attrs, sig)?;
+            let attr_signature_info = AttrSigInfo::new(attrs, sig, &struct_type.to_token_stream())?;
             Ok(Some(Self { attr_signature_info, struct_type }))
         } else {
             Ok(None)
         }
-=======
-        let attr_signature_info = AttrSigInfo::new(attrs, sig, &struct_type.to_token_stream())?;
-        let is_public = matches!(original.vis, Visibility::Public(_));
-        Ok(Self { attr_signature_info, is_public, struct_type })
->>>>>>> 9aef9fdf
     }
 }