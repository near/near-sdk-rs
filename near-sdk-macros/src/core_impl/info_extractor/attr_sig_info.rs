use super::visitor::Visitor;
use super::{
    ArgInfo, BindgenArgType, InitAttr, MethodKind, MethodType, ReturnKind, SerializerAttr,
    SerializerType,
};
use crate::core_impl::{utils, Returns};
use proc_macro2::{Span, TokenStream as TokenStream2};
use quote::ToTokens;
use syn::spanned::Spanned;
use syn::{Attribute, Error, FnArg, GenericParam, Ident, Receiver, ReturnType, Signature, Type};

/// Information extracted from method attributes and signature.
#[derive(Clone)]
pub struct AttrSigInfoV2 {
    /// The name of the method.
    pub ident: Ident,
    /// Attributes not related to bindgen.
    pub non_bindgen_attrs: Vec<Attribute>,
    /// All arguments of the method.
    pub args: Vec<ArgInfo>,
    /// Describes the type of the method.
    pub method_kind: MethodKind,
    /// What this function returns.
    pub returns: Returns,
    /// The serializer that we use for `env::input()`.
    pub input_serializer: SerializerType,
    /// The original method signature.
    pub original_sig: Signature,
}

/// Information extracted from method attributes and signature.
pub struct AttrSigInfoV1 {
    /// The name of the method.
    pub ident: Ident,
    /// Attributes not related to bindgen.
    pub non_bindgen_attrs: Vec<Attribute>,
    /// All arguments of the method.
    pub args: Vec<ArgInfo>,
    /// Describes the type of the method.
    pub method_type: MethodType,
    /// Whether method accepting $NEAR.
    pub is_payable: bool,
    /// Whether method can accept calls from self (current account)
    pub is_private: bool,
    /// Whether method returns Result type where only Ok type is serialized
    pub is_handles_result: bool,
    /// The serializer that we use for `env::input()`.
    pub input_serializer: SerializerType,
    /// The serializer that we use for the return type.
    pub result_serializer: SerializerType,
    /// The receiver, like `mut self`, `self`, `&mut self`, `&self`, or `None`.
    pub receiver: Option<Receiver>,
    /// What this function returns.
    pub returns: ReturnType,
    /// The original method signature.
    pub original_sig: Signature,
}

// FIXME: Remove once we refactor ABI generator to use `AttrSigInfoV2`
// Tracking issue: https://github.com/near/near-sdk-rs/issues/1032
impl From<AttrSigInfoV2> for AttrSigInfoV1 {
    fn from(info: AttrSigInfoV2) -> Self {
        match info.method_kind {
            MethodKind::Call(call_method) => AttrSigInfoV1 {
                ident: info.ident,
                non_bindgen_attrs: info.non_bindgen_attrs,
                args: info.args,
                method_type: MethodType::Regular,
                is_payable: call_method.is_payable,
                is_private: call_method.is_private,
                is_handles_result: matches!(info.returns.kind, ReturnKind::HandlesResult { .. }),
                input_serializer: info.input_serializer,
                result_serializer: call_method.result_serializer,
                receiver: call_method.receiver,
                returns: info.returns.original,
                original_sig: info.original_sig,
            },
            MethodKind::View(view_method) => AttrSigInfoV1 {
                ident: info.ident,
                non_bindgen_attrs: info.non_bindgen_attrs,
                args: info.args,
                method_type: MethodType::View,
                is_payable: false,
                is_private: view_method.is_private,
                is_handles_result: matches!(info.returns.kind, ReturnKind::HandlesResult { .. }),
                input_serializer: info.input_serializer,
                result_serializer: view_method.result_serializer,
                receiver: view_method.receiver,
                returns: info.returns.original,
                original_sig: info.original_sig,
            },
            MethodKind::Init(init_method) => AttrSigInfoV1 {
                ident: info.ident,
                non_bindgen_attrs: info.non_bindgen_attrs,
                args: info.args,
                method_type: if init_method.ignores_state {
                    MethodType::InitIgnoreState
                } else {
                    MethodType::Init
                },
                is_payable: init_method.is_payable,
                is_private: false,
                is_handles_result: matches!(info.returns.kind, ReturnKind::HandlesResult { .. }),
                input_serializer: info.input_serializer,
                result_serializer: SerializerType::JSON,
                receiver: None,
                returns: info.returns.original,
                original_sig: info.original_sig,
            },
        }
    }
}

<<<<<<< HEAD
impl AttrSigInfoV2 {
    fn sanitize_self(original_sig: &mut Signature, source_type: &TokenStream2) -> syn::Result<()> {
=======
impl AttrSigInfo {
    /// Apart from replacing `Self` types with their concretions, returns spans of all `Self` tokens found.
    fn sanitize_self(
        original_sig: &mut Signature,
        source_type: &TokenStream2,
    ) -> syn::Result<Vec<Span>> {
>>>>>>> a11c6f36
        match original_sig.output {
            ReturnType::Default => Ok(vec![]),
            ReturnType::Type(_, ref mut ty) => match ty.as_mut() {
                x @ (Type::Array(_) | Type::Path(_) | Type::Tuple(_) | Type::Group(_)) => {
                    let res = utils::sanitize_self(x, source_type)?;
                    *ty = res.ty.into();
                    Ok(res.self_occurrences)
                }
                Type::Reference(ref mut r) => {
                    let res = utils::sanitize_self(&r.elem, source_type)?;
                    r.elem = res.ty.into();
                    Ok(res.self_occurrences)
                }
                _ => Err(Error::new(ty.span(), "Unsupported contract API type.")),
            },
        }
    }

    pub fn new(
        original_attrs: &mut Vec<Attribute>,
        original_sig: &mut Signature,
        source_type: &TokenStream2,
    ) -> syn::Result<Self> {
        let mut self_occurrences = Self::sanitize_self(original_sig, source_type)?;

        let mut errors = vec![];
        for generic in &original_sig.generics.params {
            match generic {
                GenericParam::Type(type_generic) => {
                    errors.push(Error::new(
                        type_generic.span(),
                        "Contract API is not allowed to have generics.",
                    ));
                }
                GenericParam::Const(const_generic) => {
                    // `generic.span()` points to the `const` part of const generics, so we use `ident` explicitly.
                    errors.push(Error::new(
                        const_generic.ident.span(),
                        "Contract API is not allowed to have generics.",
                    ));
                }
                _ => {}
            }
        }
        if let Some(combined_errors) = errors.into_iter().reduce(|mut l, r| (l.combine(r), l).1) {
            return Err(combined_errors);
        }

        let mut visitor = Visitor::new(original_attrs, original_sig);

        let ident = original_sig.ident.clone();
        let mut non_bindgen_attrs = vec![];

        // Visit attributes
        for attr in original_attrs.iter() {
            let attr_str = attr.path.to_token_stream().to_string();
            match attr_str.as_str() {
                "init" => {
                    let init_attr: InitAttr = syn::parse2(attr.tokens.clone())?;
                    visitor.visit_init_attr(attr, &init_attr)?;
                }
                "payable" => {
                    visitor.visit_payable_attr(attr)?;
                }
                "private" => {
                    visitor.visit_private_attr(attr)?;
                }
                "result_serializer" => {
                    let serializer: SerializerAttr = syn::parse2(attr.tokens.clone())?;
                    visitor.visit_result_serializer_attr(attr, &serializer)?;
                }
                "handle_result" => {
                    visitor.visit_handle_result_attr();
                }
                _ => {
                    non_bindgen_attrs.push((*attr).clone());
                }
            }
        }

        // Visit arguments
        let mut args = vec![];
        for fn_arg in &mut original_sig.inputs {
            match fn_arg {
                FnArg::Receiver(r) => visitor.visit_receiver(r)?,
                FnArg::Typed(pat_typed) => {
                    args.push(ArgInfo::new(pat_typed, source_type)?);
                }
            }
        }

<<<<<<< HEAD
        let (method_kind, returns) = visitor.build()?;

        *original_attrs = non_bindgen_attrs.clone();

        let mut result = AttrSigInfoV2 {
=======
        self_occurrences.extend(args.iter().flat_map(|arg| arg.self_occurrences.clone()));

        let method_kind = visitor.build()?;

        *original_attrs = non_bindgen_attrs.clone();

        if !self_occurrences.is_empty()
            && matches!(method_kind, MethodKind::Call(_) | MethodKind::View(_))
        {
            // TODO: return an error instead in 5.0
            // see https://github.com/near/near-sdk-rs/issues/1005
            println!(
                "near_bindgen: references to `Self` in non-init methods will be forbidden in 5.0"
            );

            // Once proc_macro::Diagnostic is stabilized, we could start getting rid of the `println` and
            // try the code below. See: https://github.com/rust-lang/rust/issues/54140
            //
            // proc_macro::Diagnostic::spanned(
            //     self_occurrences.into(),
            //     proc_macro::Level::Warning,
            //     "references to `Self` in non-init methods will be forbidden in 5.0",
            // )
            // .emit();
            //
        }

        let mut result: AttrSigInfo = AttrSigInfoV2 {
>>>>>>> a11c6f36
            ident,
            non_bindgen_attrs,
            args,
            method_kind,
            returns,
            input_serializer: SerializerType::JSON,
            original_sig: original_sig.clone(),
        };

        let input_serializer =
            if result.input_args().all(|arg: &ArgInfo| arg.serializer_ty == SerializerType::JSON) {
                SerializerType::JSON
            } else if result.input_args().all(|arg| arg.serializer_ty == SerializerType::Borsh) {
                SerializerType::Borsh
            } else {
                return Err(Error::new(
                    Span::call_site(),
                    "Input arguments should be all of the same serialization type.",
                ));
            };
        result.input_serializer = input_serializer;
        Ok(result)
    }

    /// Only get args that correspond to `env::input()`.
    pub fn input_args(&self) -> impl Iterator<Item = &ArgInfo> {
        self.args.iter().filter(|arg| matches!(arg.bindgen_ty, BindgenArgType::Regular))
    }
}<|MERGE_RESOLUTION|>--- conflicted
+++ resolved
@@ -111,17 +111,12 @@
     }
 }
 
-<<<<<<< HEAD
 impl AttrSigInfoV2 {
-    fn sanitize_self(original_sig: &mut Signature, source_type: &TokenStream2) -> syn::Result<()> {
-=======
-impl AttrSigInfo {
     /// Apart from replacing `Self` types with their concretions, returns spans of all `Self` tokens found.
     fn sanitize_self(
         original_sig: &mut Signature,
         source_type: &TokenStream2,
     ) -> syn::Result<Vec<Span>> {
->>>>>>> a11c6f36
         match original_sig.output {
             ReturnType::Default => Ok(vec![]),
             ReturnType::Type(_, ref mut ty) => match ty.as_mut() {
@@ -213,16 +208,9 @@
             }
         }
 
-<<<<<<< HEAD
         let (method_kind, returns) = visitor.build()?;
 
-        *original_attrs = non_bindgen_attrs.clone();
-
-        let mut result = AttrSigInfoV2 {
-=======
         self_occurrences.extend(args.iter().flat_map(|arg| arg.self_occurrences.clone()));
-
-        let method_kind = visitor.build()?;
 
         *original_attrs = non_bindgen_attrs.clone();
 
@@ -247,8 +235,7 @@
             //
         }
 
-        let mut result: AttrSigInfo = AttrSigInfoV2 {
->>>>>>> a11c6f36
+        let mut result = AttrSigInfoV2 {
             ident,
             non_bindgen_attrs,
             args,
