--- conflicted
+++ resolved
@@ -1,10 +1,6 @@
 use super::{ArgInfo, BindgenArgType, InitAttr, MethodType, SerializerAttr, SerializerType};
 use crate::core_impl::utils;
-<<<<<<< HEAD
-use proc_macro2::Span;
-=======
 use proc_macro2::{Span, TokenStream as TokenStream2};
->>>>>>> 8846dabb
 use quote::ToTokens;
 use syn::spanned::Spanned;
 use syn::{Attribute, Error, FnArg, GenericParam, Ident, Receiver, ReturnType, Signature};
@@ -141,21 +137,13 @@
         }
 
         *original_attrs = non_bindgen_attrs.clone();
-<<<<<<< HEAD
         let returns = match &original_sig.output {
             ReturnType::Default => ReturnType::Default,
             ReturnType::Type(arrow, ty) => {
                 let (_, _, ty) = utils::extract_ref_mut(ty, ty.span())?;
-                ReturnType::Type(*arrow, ty.into())
+                ReturnType::Type(*arrow, utils::sanitize_self(&ty, source_type)?.into())
             }
         };
-=======
-        let mut returns = original_sig.output.clone();
-
-        if let ReturnType::Type(_, ref mut ty) = returns {
-            *ty.as_mut() = utils::sanitize_self(&*ty, source_type)?;
-        }
->>>>>>> 8846dabb
 
         let mut result = Self {
             ident,
