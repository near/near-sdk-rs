--- conflicted
+++ resolved
@@ -1,15 +1,10 @@
-<<<<<<< HEAD
 use super::visitor::{BindgenVisitor, CallVisitor, InitVisitor, ViewVisitor};
 use super::{
     ArgInfo, BindgenArgType, InitAttr, MethodKind, MethodType, ReturnKind, SerializerAttr,
     SerializerType,
 };
-use proc_macro2::Span;
-=======
-use super::{ArgInfo, BindgenArgType, InitAttr, MethodType, SerializerAttr, SerializerType};
 use crate::core_impl::utils;
 use proc_macro2::{Span, TokenStream as TokenStream2};
->>>>>>> 89f8c2d7
 use quote::ToTokens;
 use syn::spanned::Spanned;
 use syn::{Attribute, Error, FnArg, GenericParam, Ident, Receiver, ReturnType, Signature};
@@ -134,11 +129,24 @@
         }
     }
 
+    fn sanitize_self(original_sig: &mut Signature, source_type: &TokenStream2) -> syn::Result<()> {
+        original_sig.output = match &original_sig.output {
+            ReturnType::Default => ReturnType::Default,
+            ReturnType::Type(arrow, ty) => {
+                let (_, _, ty) = utils::extract_ref_mut(ty, ty.span())?;
+                ReturnType::Type(*arrow, utils::sanitize_self(&ty, source_type)?.into())
+            }
+        };
+        Ok(())
+    }
+
     pub fn new(
         original_attrs: &mut Vec<Attribute>,
         original_sig: &mut Signature,
         source_type: &TokenStream2,
     ) -> syn::Result<Self> {
+        Self::sanitize_self(original_sig, source_type)?;
+
         let mut errors = vec![];
         for generic in &original_sig.generics.params {
             match generic {
@@ -161,7 +169,6 @@
         if let Some(combined_errors) = errors.into_iter().reduce(|mut l, r| (l.combine(r), l).1) {
             return Err(combined_errors);
         }
-<<<<<<< HEAD
 
         // Run early checks to determine the method type
         let mut visitor: Box<dyn BindgenVisitor> =
@@ -173,8 +180,6 @@
                 Box::new(CallVisitor::default())
             };
 
-=======
->>>>>>> 89f8c2d7
         let ident = original_sig.ident.clone();
         let mut non_bindgen_attrs = vec![];
         let mut handles_result = false;
@@ -218,16 +223,6 @@
         let method_kind = visitor.build()?;
 
         *original_attrs = non_bindgen_attrs.clone();
-<<<<<<< HEAD
-=======
-        let returns = match &original_sig.output {
-            ReturnType::Default => ReturnType::Default,
-            ReturnType::Type(arrow, ty) => {
-                let (_, _, ty) = utils::extract_ref_mut(ty, ty.span())?;
-                ReturnType::Type(*arrow, utils::sanitize_self(&ty, source_type)?.into())
-            }
-        };
->>>>>>> 89f8c2d7
 
         let mut result: AttrSigInfo = AttrSigInfoV2 {
             ident,
