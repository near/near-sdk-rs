---
source: near-sdk-macros/src/core_impl/code_generator/item_impl_info.rs
assertion_line: 159
expression: pretty_print_syn_str(&actual).unwrap()
---
#[cfg(target_arch = "wasm32")]
#[no_mangle]
pub extern "C" fn method() {
    ::near_sdk::env::setup_panic_hook();
    if ::near_sdk::env::current_account_id() != ::near_sdk::env::predecessor_account_id()
    {
        ::near_sdk::env::panic_err(
            ::near_sdk::errors::PrivateMethod::new("method").into(),
        );
    }
<<<<<<< HEAD
    let data: ::std::vec::Vec<u8> = match ::near_sdk::env::promise_result(0u64) {
        ::near_sdk::PromiseResult::Successful(x) => x,
        _ => {
            ::near_sdk::env::panic_err(
                ::near_sdk::errors::CallbackComputationUnsuccessful::new(0u64).into(),
            )
        }
    };
    let mut x: u64 = match ::near_sdk::serde_json::from_slice(&data) {
        Ok(deserialized) => deserialized,
        Err(e) => {
            ::near_sdk::env::panic_str(
                &format!("Failed to deserialize callback using JSON. Error: `{e}`"),
            );
        }
    };
    let data: ::std::vec::Vec<u8> = match ::near_sdk::env::promise_result(1u64) {
        ::near_sdk::PromiseResult::Successful(x) => x,
        _ => {
            ::near_sdk::env::panic_err(
                ::near_sdk::errors::CallbackComputationUnsuccessful::new(1u64).into(),
            )
        }
=======
    let mut x: u64 = {
        let data = ::near_sdk::env::promise_result_checked(0u64, usize::MAX)
            .unwrap_or_else(|_| ::near_sdk::env::panic_str(
                "Callback computation 0 was not successful",
            ));
        ::near_sdk::serde_json::from_slice(&data)
            .unwrap_or_else(|e| ::near_sdk::env::panic_str(
                &format!("Failed to deserialize callback using JSON. Error: `{e}`"),
            ))
>>>>>>> 14f746b0
    };
    let y: ::std::string::String = {
        let data = ::near_sdk::env::promise_result_checked(1u64, usize::MAX)
            .unwrap_or_else(|_| ::near_sdk::env::panic_str(
                "Callback computation 1 was not successful",
            ));
        ::near_sdk::serde_json::from_slice(&data)
            .unwrap_or_else(|e| ::near_sdk::env::panic_str(
                &format!("Failed to deserialize callback using JSON. Error: `{e}`"),
            ))
    };
    let contract = <Hello as ::near_sdk::state::ContractState>::state_read()
        .unwrap_or_default();
    Hello::method(&contract, &mut x, y);
}<|MERGE_RESOLUTION|>--- conflicted
+++ resolved
@@ -13,31 +13,6 @@
             ::near_sdk::errors::PrivateMethod::new("method").into(),
         );
     }
-<<<<<<< HEAD
-    let data: ::std::vec::Vec<u8> = match ::near_sdk::env::promise_result(0u64) {
-        ::near_sdk::PromiseResult::Successful(x) => x,
-        _ => {
-            ::near_sdk::env::panic_err(
-                ::near_sdk::errors::CallbackComputationUnsuccessful::new(0u64).into(),
-            )
-        }
-    };
-    let mut x: u64 = match ::near_sdk::serde_json::from_slice(&data) {
-        Ok(deserialized) => deserialized,
-        Err(e) => {
-            ::near_sdk::env::panic_str(
-                &format!("Failed to deserialize callback using JSON. Error: `{e}`"),
-            );
-        }
-    };
-    let data: ::std::vec::Vec<u8> = match ::near_sdk::env::promise_result(1u64) {
-        ::near_sdk::PromiseResult::Successful(x) => x,
-        _ => {
-            ::near_sdk::env::panic_err(
-                ::near_sdk::errors::CallbackComputationUnsuccessful::new(1u64).into(),
-            )
-        }
-=======
     let mut x: u64 = {
         let data = ::near_sdk::env::promise_result_checked(0u64, usize::MAX)
             .unwrap_or_else(|_| ::near_sdk::env::panic_str(
@@ -47,7 +22,6 @@
             .unwrap_or_else(|e| ::near_sdk::env::panic_str(
                 &format!("Failed to deserialize callback using JSON. Error: `{e}`"),
             ))
->>>>>>> 14f746b0
     };
     let y: ::std::string::String = {
         let data = ::near_sdk::env::promise_result_checked(1u64, usize::MAX)
