--- conflicted
+++ resolved
@@ -31,20 +31,6 @@
         }
         None => ::near_sdk::env::panic_str("Expected input since method has arguments."),
     };
-<<<<<<< HEAD
-    let data: ::std::vec::Vec<u8> = match ::near_sdk::env::promise_result(0u64) {
-        ::near_sdk::PromiseResult::Successful(x) => x,
-        _ => {
-            ::near_sdk::env::panic_err(
-                ::near_sdk::errors::CallbackComputationUnsuccessful::new(0u64).into(),
-            )
-        }
-    };
-    let mut x: u64 = match ::near_sdk::serde_json::from_slice(&data) {
-        Ok(deserialized) => deserialized,
-        Err(e) => {
-            ::near_sdk::env::panic_str(
-=======
     let mut x: u64 = {
         let data = ::near_sdk::env::promise_result_checked(0u64, usize::MAX)
             .unwrap_or_else(|_| ::near_sdk::env::panic_str(
@@ -52,24 +38,9 @@
             ));
         ::near_sdk::serde_json::from_slice(&data)
             .unwrap_or_else(|e| ::near_sdk::env::panic_str(
->>>>>>> 14f746b0
                 &format!("Failed to deserialize callback using JSON. Error: `{e}`"),
             ))
     };
-<<<<<<< HEAD
-    let data: ::std::vec::Vec<u8> = match ::near_sdk::env::promise_result(1u64) {
-        ::near_sdk::PromiseResult::Successful(x) => x,
-        _ => {
-            ::near_sdk::env::panic_err(
-                ::near_sdk::errors::CallbackComputationUnsuccessful::new(1u64).into(),
-            )
-        }
-    };
-    let z: ::std::vec::Vec<u8> = match ::near_sdk::serde_json::from_slice(&data) {
-        Ok(deserialized) => deserialized,
-        Err(e) => {
-            ::near_sdk::env::panic_str(
-=======
     let z: ::std::vec::Vec<u8> = {
         let data = ::near_sdk::env::promise_result_checked(1u64, usize::MAX)
             .unwrap_or_else(|_| ::near_sdk::env::panic_str(
@@ -77,7 +48,6 @@
             ));
         ::near_sdk::serde_json::from_slice(&data)
             .unwrap_or_else(|e| ::near_sdk::env::panic_str(
->>>>>>> 14f746b0
                 &format!("Failed to deserialize callback using JSON. Error: `{e}`"),
             ))
     };
