---
source: near-sdk-macros/src/core_impl/code_generator/item_impl_info.rs
assertion_line: 136
expression: pretty_print_syn_str(&actual).unwrap()
---
#[cfg(target_arch = "wasm32")]
#[no_mangle]
pub extern "C" fn method() {
    ::near_sdk::env::setup_panic_hook();
    if ::near_sdk::env::attached_deposit().as_yoctonear() != 0 {
        ::near_sdk::env::panic_err(
            ::near_sdk::errors::DepositNotAccepted::new("method").into(),
        );
    }
    let mut contract = <Hello as ::near_sdk::state::ContractState>::state_read()
        .unwrap_or_default();
    Hello::method(&mut contract);
<<<<<<< HEAD
    ::near_sdk::env::state_write(&contract);
}
=======
    <Hello as ::near_sdk::state::ContractState>::state_write(&contract);
}
>>>>>>> dc041fa2
<|MERGE_RESOLUTION|>--- conflicted
+++ resolved
@@ -15,10 +15,5 @@
     let mut contract = <Hello as ::near_sdk::state::ContractState>::state_read()
         .unwrap_or_default();
     Hello::method(&mut contract);
-<<<<<<< HEAD
-    ::near_sdk::env::state_write(&contract);
-}
-=======
     <Hello as ::near_sdk::state::ContractState>::state_write(&contract);
-}
->>>>>>> dc041fa2
+}