--- conflicted
+++ resolved
@@ -85,13 +85,8 @@
 #[rustfmt::skip]
 #[cfg(test)]
 mod tests {
-<<<<<<< HEAD
-    use syn::{parse_quote, ImplItemFn, Type};
+    use syn::{parse_quote, parse_str, ImplItemFn, Type};
     use crate::core_impl::info_extractor::{ImplItemMethodInfo, ItemImplInfo};
-=======
-    use syn::{parse_quote, parse_str, ImplItemFn, Type};
-    use crate::core_impl::info_extractor::ImplItemMethodInfo;
->>>>>>> 7476cbe4
     use crate::core_impl::utils::test_helpers::{local_insta_assert_snapshot, pretty_print_syn_str};
 
 
@@ -417,6 +412,7 @@
         local_insta_assert_snapshot!(pretty_print_syn_str(&actual).unwrap());
     }
 
+
     #[test]
     fn result_implicit() {
         let impl_type: Type = syn::parse_str("Hello").unwrap();
@@ -441,6 +437,7 @@
     }
 
     #[test]
+
     fn generated_method_error() {
         let mut impl_contract: syn::ItemImpl = parse_quote! {
             impl Contract {
