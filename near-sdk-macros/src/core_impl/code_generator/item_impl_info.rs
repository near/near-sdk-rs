--- conflicted
+++ resolved
@@ -491,24 +491,18 @@
     }
 
     #[test]
-<<<<<<< HEAD
-=======
     fn init_no_return() {
         let impl_type: Type = syn::parse_str("Hello").unwrap();
         let mut method: ImplItemMethod = parse_quote! {
             #[init]
             pub fn method(k: &mut u64) { }
         };
-        let method_info = ImplItemMethodInfo::new(&mut method, false, impl_type).unwrap().unwrap();
-        let actual = method_info.method_wrapper();
-        let expected = quote!(
-            compile_error! { "Init methods must return the contract state" }
-        );
-        assert_eq!(expected.to_string(), actual.to_string());
-    }
-
-    #[test]
->>>>>>> 89f8c2d7
+        let actual = ImplItemMethodInfo::new(&mut method, false, impl_type).map(|_| ()).unwrap_err();
+        let expected = "Init function must return the contract state.";
+        assert_eq!(expected, actual.to_string());
+    }
+
+    #[test]
     fn init_ignore_state() {
         let impl_type: Type = syn::parse_str("Hello").unwrap();
         let mut method: ImplItemMethod = parse_quote! {
@@ -818,36 +812,10 @@
     }
 
     #[test]
-<<<<<<< HEAD
     fn handle_no_self() {
         let impl_type: Type = syn::parse_str("Hello").unwrap();
         let mut method: ImplItemMethod = syn::parse_str("pub fn method() { }").unwrap();
-        let method_info = ImplItemMethodInfo::new(&mut method, impl_type).unwrap();
-=======
-    fn handle_result_incorrect_return_type() {
-        let impl_type: Type = syn::parse_str("Hello").unwrap();
-        let mut method: ImplItemMethod = parse_quote! {
-            #[handle_result]
-            pub fn method(&self) -> &'static str { }
-        };
-        let method_info = ImplItemMethodInfo::new(&mut method, false, impl_type).unwrap().unwrap();
-        let actual = method_info.method_wrapper();
-        let expected = quote!(
-            compile_error! {
-                "Method marked with #[handle_result] should return Result<T, E> (where E implements FunctionError)."
-            }
-        );
-        assert_eq!(expected.to_string(), actual.to_string());
-    }
-
-    #[test]
-    fn handle_result_without_marker() {
-        let impl_type: Type = syn::parse_str("Hello").unwrap();
-        let mut method: ImplItemMethod = parse_quote! {
-            pub fn method(&self) -> Result<u64, &'static str> { }
-        };
-        let method_info = ImplItemMethodInfo::new(&mut method, false, impl_type).unwrap().unwrap();
->>>>>>> 89f8c2d7
+        let method_info = ImplItemMethodInfo::new(&mut method, false, impl_type).unwrap().unwrap();
         let actual = method_info.method_wrapper();
         let expected = quote!(
             #[cfg(target_arch = "wasm32")]
