--- conflicted
+++ resolved
@@ -243,24 +243,14 @@
                 let idx = idx as u64;
                 let ArgInfo { mutability, ident, ty, bindgen_ty, serializer_ty, .. } = arg;
                 match &bindgen_ty {
-<<<<<<< HEAD
-                    BindgenArgType::CallbackArg => {
-                        let read_data = quote! {
-                            let data: ::std::vec::Vec<u8> = match ::near_sdk::env::promise_result(#idx) {
-                                ::near_sdk::PromiseResult::Successful(x) => x,
-                                _ => ::near_sdk::env::panic_err(::near_sdk::errors::CallbackComputationUnsuccessful::new(#idx).into()),
-                            };
-                        };
-=======
                     BindgenArgType::Callback { ty: CallbackBindgenArgType::Arg, max_bytes } => {
                         let error_msg = format!("Callback computation {idx} was not successful");
->>>>>>> 14f746b0
                         let invocation = deserialize_data(serializer_ty);
                         quote! {
                             #acc
                             let #mutability #ident: #ty = {
                                 let data = ::near_sdk::env::promise_result_checked(#idx, #max_bytes)
-                                    .unwrap_or_else(|_| ::near_sdk::env::panic_str(#error_msg));
+                                    .unwrap_or_else(|_| ::near_sdk::env::panic_err(::near_sdk::errors::CallbackComputationUnsuccessful::new(#idx).into()));
                                 #invocation
                             };
                         }
@@ -336,15 +326,8 @@
                     let #mutability #ident: #ty = ::std::iter::Iterator::collect(::std::iter::Iterator::map(
                         0..::near_sdk::env::promise_results_count(),
                         |i| {
-<<<<<<< HEAD
-                            let data: ::std::vec::Vec<u8> = match ::near_sdk::env::promise_result(i) {
-                                ::near_sdk::PromiseResult::Successful(x) => x,
-                                _ => ::near_sdk::env::panic_err(::near_sdk::errors::CallbackComputationUnsuccessful::new(i).into()),
-                            };
-=======
                             let data = ::near_sdk::env::promise_result_checked(i, #max_bytes)
-                                .unwrap_or_else(|_| ::near_sdk::env::panic_str(&::std::format!("Callback computation {} was not successful", i)));
->>>>>>> 14f746b0
+                                .unwrap_or_else(|_| ::near_sdk::env::panic_err(::near_sdk::errors::CallbackComputationUnsuccessful::new(i).into()));
                             #invocation
                         }));
                 }
