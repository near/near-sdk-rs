--- conflicted
+++ resolved
@@ -240,10 +240,6 @@
                 let ArgInfo { mutability, ident, ty, bindgen_ty, serializer_ty, .. } = arg;
                 match &bindgen_ty {
                     BindgenArgType::CallbackArg => {
-<<<<<<< HEAD
-=======
-                        let error_msg = format!("Callback computation {idx} was not successful");
->>>>>>> 7476cbe4
                         let read_data = quote! {
                             let data: ::std::vec::Vec<u8> = match ::near_sdk::env::promise_result(#idx) {
                                 ::near_sdk::PromiseResult::Successful(x) => x,
