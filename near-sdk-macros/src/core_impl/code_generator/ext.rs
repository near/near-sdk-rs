use crate::core_impl::{serializer, AttrSigInfo};
use proc_macro2::{Ident, Span, TokenStream as TokenStream2};
use quote::{format_ident, quote, ToTokens};
use syn::{parse_quote, Attribute, Generics, Path, Signature};

/// Generates inner ext code for structs and modules. If intended for a struct, generic details
/// for the struct should be passed in through `generic_details` and the `ext` method will be
/// added as an impl to the struct ident.
pub(crate) fn generate_ext_structs(
    ident: &Ident,
    generic_details: Option<&Generics>,
) -> proc_macro2::TokenStream {
    let name = format_ident!("{}Ext", ident);
    let mut ext_code = quote! {
        /// API for calling this contract's functions in a subsequent execution.
        pub fn ext(account_id: ::near_sdk::AccountId) -> #name {
            #name {
                account_id,
                deposit: 0,
                static_gas: ::near_sdk::Gas::from_gas(0),
                gas_weight: ::near_sdk::GasWeight::default(),
            }
        }
    };
    if let Some(generics) = generic_details {
        // If ext generation is on struct, make ext function associated with struct not module
        ext_code = quote! {
            impl #generics #ident #generics {
                #ext_code
            }
        };
    }

    quote! {
      #[must_use]
      pub struct #name {
          pub(crate) account_id: ::near_sdk::AccountId,
          pub(crate) deposit: ::near_sdk::Balance,
          pub(crate) static_gas: ::near_sdk::Gas,
          pub(crate) gas_weight: ::near_sdk::GasWeight,
      }

      impl #name {
          pub fn with_attached_deposit(mut self, amount: ::near_sdk::Balance) -> Self {
              self.deposit = amount;
              self
          }
          pub fn with_static_gas(mut self, static_gas: ::near_sdk::Gas) -> Self {
              self.static_gas = static_gas;
              self
          }
          pub fn with_unused_gas_weight(mut self, gas_weight: u64) -> Self {
              self.gas_weight = ::near_sdk::GasWeight(gas_weight);
              self
          }
      }

      #ext_code
    }
}

/// Non-bindgen attributes on contract methods should not be forwarded to the
/// corresponding `_Ext` methods by default. It may lead to compilation errors
/// or unexpected behavior. For a more detailed motivation, see [#959].
///
/// However, some attributes should be forwarded and they are defined here.
///
/// [#959]: https://github.com/near/near-sdk-rs/pull/959
const FN_ATTRIBUTES_TO_FORWARD: [&str; 1] = [
    // Allow some contract methods to be feature gated, for example:
    //
    // ```
    // impl Contract {
    //     #[cfg(integration_tests)]
    //     pub fn test_method(&mut self) { /* ... */ }
    // }
    // ```
    //
    // In that scenario `ContractExt::test_method` should be included only if
    // `integration_tests` is enabled.
    "cfg",
];

/// Returns whether `attribute` should be forwarded to `_Ext` methods, see
/// [`FN_ATTRIBUTES_TO_FORWARD`].
fn is_fn_attribute_to_forward(attribute: &Attribute) -> bool {
    for to_forward in FN_ATTRIBUTES_TO_FORWARD.iter() {
        let to_forward_ident = Ident::new(to_forward, Span::mixed_site());
        let to_forward_path: Path = parse_quote! { #to_forward_ident };
        if &to_forward_path == attribute.meta.path() {
            return true;
        }
    }
    false
}

/// Generate methods on <StructName>Ext to enable calling each method.
pub(crate) fn generate_ext_function_wrappers<'a>(
    ident: &Ident,
    methods: impl IntoIterator<Item = &'a AttrSigInfo>,
) -> TokenStream2 {
    let ext_ident = format_ident!("{}Ext", ident);
    let mut res = TokenStream2::new();
    for method in methods {
        res.extend(generate_ext_function(method));
    }
    quote! {
        impl #ext_ident {
            #res
        }
    }
}

fn generate_ext_function(attr_signature_info: &AttrSigInfo) -> TokenStream2 {
    let pat_type_list = attr_signature_info.pat_type_list();
    let serialize =
        serializer::generate_serializer(attr_signature_info, &attr_signature_info.input_serializer);

    let AttrSigInfo { non_bindgen_attrs, ident, original_sig, .. } = attr_signature_info;
    let ident_str = ident.to_string();
    let mut new_non_bindgen_attrs = TokenStream2::new();
    for attribute in non_bindgen_attrs.iter() {
        if is_fn_attribute_to_forward(attribute) {
            attribute.to_tokens(&mut new_non_bindgen_attrs);
        }
    }
    let Signature { generics, .. } = original_sig;
    quote! {
        #new_non_bindgen_attrs
        pub fn #ident #generics(self, #pat_type_list) -> ::near_sdk::Promise {
            let __args = #serialize;
            ::near_sdk::Promise::new(self.account_id)
            .function_call_weight(
                ::std::string::String::from(#ident_str),
                __args,
                self.deposit,
                self.static_gas,
                self.gas_weight,
            )
        }
    }
}

#[rustfmt::skip]
#[cfg(test)]
mod tests {
    use crate::core_impl::ImplItemMethodInfo;

    use super::*;
    use syn::{parse_quote, ImplItemFn, ItemStruct, Type};
    use crate::core_impl::utils::test_helpers::{local_insta_assert_snapshot, pretty_print_syn_str};

    #[test]
    fn ext_gen() {
        let st: ItemStruct = parse_quote! { struct Test { a: u8 } };
        let actual = generate_ext_structs(&st.ident, Some(&st.generics));
       
        local_insta_assert_snapshot!(pretty_print_syn_str(&actual).unwrap());
    }

    #[test]
    fn module_ext_gen() {
        let ident: Ident = parse_quote! { Test };
        let actual = generate_ext_structs(&ident, None);
    
        local_insta_assert_snapshot!(pretty_print_syn_str(&actual).unwrap());
    }

    /// Verifies that only whitelisted attributes are forwarded to `_Ext`
    /// methods.
    #[test]
    fn ext_fn_non_bindgen_attrs() {
        let impl_type: Type = parse_quote! { Hello };
        let mut method: ImplItemFn = parse_quote! {
            #[cfg(target_os = "linux")]
            #[inline]
            #[warn(unused)]
            pub fn method(&self) { }
        };
        let method_info = ImplItemMethodInfo::new(&mut method, false, impl_type).unwrap().unwrap();
        let actual = generate_ext_function(&method_info.attr_signature_info);

        local_insta_assert_snapshot!(pretty_print_syn_str(&actual).unwrap());
    }

    #[test]
    fn ext_basic_json() {
        let impl_type: Type = parse_quote! { Hello };
        let mut method: ImplItemFn = parse_quote! {
            pub fn method(&self, k: &String) { }
        };
        let method_info = ImplItemMethodInfo::new(&mut method, false, impl_type).unwrap().unwrap();
        let actual = generate_ext_function(&method_info.attr_signature_info);
     
        local_insta_assert_snapshot!(pretty_print_syn_str(&actual).unwrap());
    }

    #[test]
    fn ext_basic_borsh() {
        let impl_type: Type = syn::parse_str("Hello").unwrap();
        let mut method: syn::ImplItemFn = parse_quote! {
          pub fn borsh_test(&mut self, #[serializer(borsh)] a: String) {}
        };
        let method_info = ImplItemMethodInfo::new(&mut method, false, impl_type).unwrap().unwrap();
        let actual = generate_ext_function(&method_info.attr_signature_info);
<<<<<<< HEAD
        let expected = quote!(
          pub fn borsh_test(self, a: String,) -> ::near_sdk::Promise {
            let __args = {
              #[derive(::near_sdk :: borsh :: BorshSerialize)]
              #[borsh(crate = "::near_sdk::borsh")]
              struct Input<'nearinput> {
                  a: &'nearinput String,
              }
              let __args = Input { a: &a, };
              ::near_sdk::borsh::to_vec(&__args)
                  .expect("Failed to serialize the cross contract args using Borsh.")
            };
              ::near_sdk::Promise::new(self.account_id)
                  .function_call_weight(
                      ::std::string::String::from("borsh_test"),
                      __args,
                      self.deposit,
                      self.static_gas,
                      self.gas_weight,
                  )
          }
        );
        assert_eq!(expected.to_string(), actual.to_string());
=======
       
        local_insta_assert_snapshot!(pretty_print_syn_str(&actual).unwrap());
>>>>>>> e4c92405
    }
}<|MERGE_RESOLUTION|>--- conflicted
+++ resolved
@@ -203,33 +203,7 @@
         };
         let method_info = ImplItemMethodInfo::new(&mut method, false, impl_type).unwrap().unwrap();
         let actual = generate_ext_function(&method_info.attr_signature_info);
-<<<<<<< HEAD
-        let expected = quote!(
-          pub fn borsh_test(self, a: String,) -> ::near_sdk::Promise {
-            let __args = {
-              #[derive(::near_sdk :: borsh :: BorshSerialize)]
-              #[borsh(crate = "::near_sdk::borsh")]
-              struct Input<'nearinput> {
-                  a: &'nearinput String,
-              }
-              let __args = Input { a: &a, };
-              ::near_sdk::borsh::to_vec(&__args)
-                  .expect("Failed to serialize the cross contract args using Borsh.")
-            };
-              ::near_sdk::Promise::new(self.account_id)
-                  .function_call_weight(
-                      ::std::string::String::from("borsh_test"),
-                      __args,
-                      self.deposit,
-                      self.static_gas,
-                      self.gas_weight,
-                  )
-          }
-        );
-        assert_eq!(expected.to_string(), actual.to_string());
-=======
        
         local_insta_assert_snapshot!(pretty_print_syn_str(&actual).unwrap());
->>>>>>> e4c92405
     }
 }