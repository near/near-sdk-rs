--- conflicted
+++ resolved
@@ -4,16 +4,12 @@
 exclude = ["examples/"]
 
 [workspace.package]
-<<<<<<< HEAD
-version = "5.12.0"
+version = "5.13.0"
 edition = "2021"
 license = "MIT OR Apache-2.0"
 categories = ["wasm"]
 repository = "https://github.com/near/near-sdk-rs"
 homepage = "https://near-sdk.io"
-=======
-version = "5.13.0"
->>>>>>> 5dfbdbc2
 
 # Special triple # comment for ci.
 [patch.crates-io]
