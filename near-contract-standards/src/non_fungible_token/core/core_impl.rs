--- conflicted
+++ resolved
@@ -437,10 +437,6 @@
         msg: String,
     ) -> PromiseOrValue<bool> {
         assert_one_yocto();
-<<<<<<< HEAD
-        require!(env::prepaid_gas() > GAS_FOR_NFT_TRANSFER_CALL, &String::from(InsufficientGas {}));
-=======
->>>>>>> 5cc4fcfe
         let sender_id = env::predecessor_account_id();
         let (old_owner, old_approvals) = self
             .internal_transfer(&sender_id, &receiver_id, &token_id, approval_id, memo)
