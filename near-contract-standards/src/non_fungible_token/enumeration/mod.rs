mod enumeration_impl;

use crate::non_fungible_token::token::Token;
use near_sdk::json_types::U128;
<<<<<<< HEAD
use near_sdk::{AccountId, BaseError};
=======
use near_sdk::{ext_contract, AccountId};
>>>>>>> 7476cbe4

/// Offers methods helpful in determining account ownership of NFTs and provides a way to page through NFTs per owner, determine total supply, etc.
///
/// # Examples
///
/// ```
/// use std::collections::HashMap;
/// use near_sdk::{PanicOnDefault, AccountId, PromiseOrValue, near, Promise, BaseError};
/// use near_contract_standards::non_fungible_token::{NonFungibleToken, NonFungibleTokenEnumeration, TokenId, Token};
/// use near_sdk::json_types::U128;
///
/// #[near(contract_state)]
/// #[derive(PanicOnDefault)]
/// pub struct Contract {
///    tokens: NonFungibleToken,
///}
///
/// #[near]
/// impl NonFungibleTokenEnumeration for Contract {
///     fn nft_total_supply(&self) -> U128 {
///         self.tokens.nft_total_supply()
///     }
///
///     fn nft_tokens(&self, from_index: Option<U128>, limit: Option<u64>) -> Result<Vec<Token>, BaseError> {
///         self.tokens.nft_tokens(from_index, limit)
///     }
///
///     fn nft_supply_for_owner(&self, account_id: AccountId) -> Result<U128, BaseError> {
///         self.tokens.nft_supply_for_owner(account_id)
///     }
///
///     fn nft_tokens_for_owner(&self, account_id: AccountId, from_index: Option<U128>, limit: Option<u64>) -> Result<Vec<Token>, BaseError> {
///         self.tokens.nft_tokens_for_owner(account_id, from_index, limit)
///     }
/// }
/// ```
///
#[ext_contract(ext_nft_enumeration)]
pub trait NonFungibleTokenEnumeration {
    /// Returns the total supply of non-fungible tokens as a string representing an
    /// unsigned 128-bit integer to avoid JSON number limit of 2^53.
    fn nft_total_supply(&self) -> U128;

    /// Get a list of all tokens
    ///
    /// Arguments:
    /// * `from_index`: a string representing an unsigned 128-bit integer,
    ///    representing the starting index of tokens to return
    /// * `limit`: the maximum number of tokens to return
    ///
    /// Returns an array of Token objects, as described in Core standard
    fn nft_tokens(
        &self,
        from_index: Option<U128>, // default: "0"
        limit: Option<u64>,       // default: unlimited (could fail due to gas limit)
    ) -> Result<Vec<Token>, BaseError>;

    /// Get number of tokens owned by a given account
    ///
    /// Arguments:
    /// * `account_id`: a valid NEAR account
    ///
    /// Returns the number of non-fungible tokens owned by given `account_id` as
    /// a string representing the value as an unsigned 128-bit integer to avoid JSON
    /// number limit of 2^53.
    fn nft_supply_for_owner(&self, account_id: AccountId) -> Result<U128, BaseError>;

    /// Get list of all tokens owned by a given account
    ///
    /// Arguments:
    /// * `account_id`: a valid NEAR account
    /// * `from_index`: a string representing an unsigned 128-bit integer,
    ///    representing the starting index of tokens to return
    /// * `limit`: the maximum number of tokens to return
    ///
    /// Returns a paginated list of all tokens owned by this account
    fn nft_tokens_for_owner(
        &self,
        account_id: AccountId,
        from_index: Option<U128>, // default: "0"
        limit: Option<u64>,       // default: unlimited (could fail due to gas limit)
    ) -> Result<Vec<Token>, BaseError>;
}<|MERGE_RESOLUTION|>--- conflicted
+++ resolved
@@ -2,11 +2,7 @@
 
 use crate::non_fungible_token::token::Token;
 use near_sdk::json_types::U128;
-<<<<<<< HEAD
-use near_sdk::{AccountId, BaseError};
-=======
-use near_sdk::{ext_contract, AccountId};
->>>>>>> 7476cbe4
+use near_sdk::{ext_contract, {AccountId}, BaseError};
 
 /// Offers methods helpful in determining account ownership of NFTs and provides a way to page through NFTs per owner, determine total supply, etc.
 ///
