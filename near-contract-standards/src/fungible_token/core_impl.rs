use crate::fungible_token::core::FungibleTokenCore;
use crate::fungible_token::events::{FtBurn, FtTransfer};
use crate::fungible_token::receiver::ext_ft_receiver;
use crate::fungible_token::resolver::{ext_ft_resolver, FungibleTokenResolver};
use near_sdk::borsh::{BorshDeserialize, BorshSerialize};
use near_sdk::collections::LookupMap;
use near_sdk::json_types::U128;
use near_sdk::{
    assert_one_yocto, env, log, require, AccountId, Gas, IntoStorageKey, PromiseOrValue,
    PromiseResult, StorageUsage,
};

const GAS_FOR_RESOLVE_TRANSFER: Gas = Gas::from_tgas(5);
const GAS_FOR_FT_TRANSFER_CALL: Gas = Gas::from_tgas(30);

const ERR_TOTAL_SUPPLY_OVERFLOW: &str = "Total supply overflow";

pub type Balance = U128;
/// Implementation of a FungibleToken standard.
/// Allows to include NEP-141 compatible token to any contract.
/// There are next traits that any contract may implement:
///     - FungibleTokenCore -- interface with ft_transfer methods. FungibleToken provides methods for it.
///     - FungibleTokenMetaData -- return metadata for the token in NEP-148, up to contract to implement.
///     - StorageManager -- interface for NEP-145 for allocating storage per account. FungibleToken provides methods for it.
///     - AccountRegistrar -- interface for an account to register and unregister
///
/// For example usage, see examples/fungible-token/src/lib.rs.
#[derive(BorshDeserialize, BorshSerialize)]
#[borsh(crate = "near_sdk::borsh")]
pub struct FungibleToken {
    /// AccountID -> Account balance.
    pub accounts: LookupMap<AccountId, Balance>,

    /// Total supply of the all token.
    pub total_supply: Balance,

    /// The storage size in bytes for one account.
    pub account_storage_usage: StorageUsage,
}

impl FungibleToken {
    pub fn new<S>(prefix: S) -> Self
    where
        S: IntoStorageKey,
    {
        let mut this = Self {
            accounts: LookupMap::new(prefix),
            total_supply: U128(0),
            account_storage_usage: 0,
        };
        this.measure_account_storage_usage();
        this
    }

    fn measure_account_storage_usage(&mut self) {
        let initial_storage_usage = env::storage_usage();
<<<<<<< HEAD
        let tmp_account_id = AccountId::new_unchecked("a".repeat(64));
        self.accounts.insert(&tmp_account_id, &U128(0));
=======
        let tmp_account_id = "a".repeat(64).parse().unwrap();
        self.accounts.insert(&tmp_account_id, &0u128);
>>>>>>> a780010b
        self.account_storage_usage = env::storage_usage() - initial_storage_usage;
        self.accounts.remove(&tmp_account_id);
    }

    pub fn internal_unwrap_balance_of(&self, account_id: &AccountId) -> Balance {
        match self.accounts.get(account_id) {
            Some(balance) => balance,
            None => {
                env::panic_str(format!("The account {} is not registered", &account_id).as_str())
            }
        }
    }

    pub fn internal_deposit(&mut self, account_id: &AccountId, amount: Balance) {
        let balance = self.internal_unwrap_balance_of(account_id);
        if let Some(new_balance) = balance.0.checked_add(amount.0) {
            self.accounts.insert(account_id, &U128(new_balance));
            self.total_supply = U128(
                self.total_supply
                    .0
                    .checked_add(amount.0)
                    .unwrap_or_else(|| env::panic_str(ERR_TOTAL_SUPPLY_OVERFLOW)),
            );
        } else {
            env::panic_str("Balance overflow");
        }
    }

    pub fn internal_withdraw(&mut self, account_id: &AccountId, amount: Balance) {
        let balance = self.internal_unwrap_balance_of(account_id);
        if let Some(new_balance) = balance.0.checked_sub(amount.0) {
            self.accounts.insert(account_id, &U128(new_balance));
            self.total_supply = U128(
                self.total_supply
                    .0
                    .checked_sub(amount.0)
                    .unwrap_or_else(|| env::panic_str(ERR_TOTAL_SUPPLY_OVERFLOW)),
            );
        } else {
            env::panic_str("The account doesn't have enough balance");
        }
    }

    pub fn internal_transfer(
        &mut self,
        sender_id: &AccountId,
        receiver_id: &AccountId,
        amount: Balance,
        memo: Option<String>,
    ) {
        require!(sender_id != receiver_id, "Sender and receiver should be different");
        require!(amount.0 > 0, "The amount should be a positive number");
        self.internal_withdraw(sender_id, amount);
        self.internal_deposit(receiver_id, amount);
        FtTransfer {
            old_owner_id: sender_id,
            new_owner_id: receiver_id,
            amount: &amount,
            memo: memo.as_deref(),
        }
        .emit();
    }

    pub fn internal_register_account(&mut self, account_id: &AccountId) {
        if self.accounts.insert(account_id, &U128(0)).is_some() {
            env::panic_str("The account is already registered");
        }
    }
}

impl FungibleTokenCore for FungibleToken {
    fn ft_transfer(&mut self, receiver_id: AccountId, amount: U128, memo: Option<String>) {
        assert_one_yocto();
        let sender_id = env::predecessor_account_id();
        let amount: Balance = amount.into();
        self.internal_transfer(&sender_id, &receiver_id, amount, memo);
    }

    fn ft_transfer_call(
        &mut self,
        receiver_id: AccountId,
        amount: U128,
        memo: Option<String>,
        msg: String,
    ) -> PromiseOrValue<U128> {
        assert_one_yocto();
        require!(env::prepaid_gas() > GAS_FOR_FT_TRANSFER_CALL, "More gas is required");
        let sender_id = env::predecessor_account_id();
        let amount: Balance = amount.into();
        self.internal_transfer(&sender_id, &receiver_id, amount, memo);
        let receiver_gas = env::prepaid_gas()
            .checked_sub(GAS_FOR_FT_TRANSFER_CALL)
            .unwrap_or_else(|| env::panic_str("Prepaid gas overflow"));
        // Initiating receiver's call and the callback
        ext_ft_receiver::ext(receiver_id.clone())
            .with_static_gas(receiver_gas)
            .ft_on_transfer(sender_id.clone(), amount.into(), msg)
            .then(
                ext_ft_resolver::ext(env::current_account_id())
                    .with_static_gas(GAS_FOR_RESOLVE_TRANSFER)
                    .ft_resolve_transfer(sender_id, receiver_id, amount.into()),
            )
            .into()
    }

    fn ft_total_supply(&self) -> U128 {
        self.total_supply.into()
    }

    fn ft_balance_of(&self, account_id: AccountId) -> U128 {
        self.accounts.get(&account_id).unwrap_or(U128(0)).into()
    }
}

impl FungibleToken {
    /// Internal method that returns the amount of burned tokens in a corner case when the sender
    /// has deleted (unregistered) their account while the `ft_transfer_call` was still in flight.
    /// Returns (Used token amount, Burned token amount)
    pub fn internal_ft_resolve_transfer(
        &mut self,
        sender_id: &AccountId,
        receiver_id: AccountId,
        amount: U128,
    ) -> (u128, u128) {
        let amount: Balance = amount.into();

        // Get the unused amount from the `ft_on_transfer` call result.
        let unused_amount = match env::promise_result(0) {
            PromiseResult::Successful(value) => {
                if let Ok(unused_amount) = near_sdk::serde_json::from_slice::<U128>(&value) {
                    std::cmp::min(amount, unused_amount)
                } else {
                    amount
                }
            }
            PromiseResult::Failed => amount,
        };

        if unused_amount.0 > 0 {
            let receiver_balance = self.accounts.get(&receiver_id).unwrap_or(U128(0));
            if receiver_balance.0 > 0 {
                let refund_amount = std::cmp::min(receiver_balance, unused_amount);

                if let Some(new_receiver_balance) = receiver_balance.0.checked_sub(refund_amount.0)
                {
                    self.accounts.insert(&receiver_id, &U128(new_receiver_balance));
                } else {
                    env::panic_str("The receiver account doesn't have enough balance");
                }

                if let Some(sender_balance) = self.accounts.get(sender_id) {
                    if let Some(new_sender_balance) = sender_balance.0.checked_add(refund_amount.0)
                    {
                        self.accounts.insert(sender_id, &U128(new_sender_balance));
                    } else {
                        env::panic_str("Sender balance overflow");
                    }

                    FtTransfer {
                        old_owner_id: &receiver_id,
                        new_owner_id: sender_id,
                        amount: &refund_amount,
                        memo: Some("refund"),
                    }
                    .emit();
                    let used_amount = amount
                        .0
                        .checked_sub(refund_amount.0)
                        .unwrap_or_else(|| env::panic_str(ERR_TOTAL_SUPPLY_OVERFLOW));
                    return (used_amount, 0);
                } else {
                    // Sender's account was deleted, so we need to burn tokens.
                    self.total_supply = U128(
                        self.total_supply
                            .0
                            .checked_sub(refund_amount.0)
                            .unwrap_or_else(|| env::panic_str(ERR_TOTAL_SUPPLY_OVERFLOW)),
                    );
                    log!("The account of the sender was deleted");
                    FtBurn { owner_id: &receiver_id, amount: &refund_amount, memo: Some("refund") }
                        .emit();
                    return (amount.0, refund_amount.0);
                }
            }
        }
        (amount.0, 0)
    }
}

impl FungibleTokenResolver for FungibleToken {
    fn ft_resolve_transfer(
        &mut self,
        sender_id: AccountId,
        receiver_id: AccountId,
        amount: U128,
    ) -> U128 {
        self.internal_ft_resolve_transfer(&sender_id, receiver_id, amount).0.into()
    }
}<|MERGE_RESOLUTION|>--- conflicted
+++ resolved
@@ -54,13 +54,8 @@
 
     fn measure_account_storage_usage(&mut self) {
         let initial_storage_usage = env::storage_usage();
-<<<<<<< HEAD
-        let tmp_account_id = AccountId::new_unchecked("a".repeat(64));
+        let tmp_account_id = "a".repeat(64).parse().unwrap();
         self.accounts.insert(&tmp_account_id, &U128(0));
-=======
-        let tmp_account_id = "a".repeat(64).parse().unwrap();
-        self.accounts.insert(&tmp_account_id, &0u128);
->>>>>>> a780010b
         self.account_storage_usage = env::storage_usage() - initial_storage_usage;
         self.accounts.remove(&tmp_account_id);
     }
