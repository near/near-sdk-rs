--- conflicted
+++ resolved
@@ -2,13 +2,10 @@
 
 ## `1.0.1`
 
-<<<<<<< HEAD
-* Remove requirements for input args types to implement `serde::Serialize` and for return types to implement `serde::Deserialize`.
-=======
 ### Other changes
 
+* Remove requirements for input args types to implement `serde::Serialize` and for return types to implement `serde::Deserialize`.
 * Bumped dependency version of `near-vm-logic` and `near-runtime-fees` to `1.2.0` that changed `VMLogic` interface.
->>>>>>> 65008332
 
 ## `1.0.0`
 
