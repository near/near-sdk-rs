# Changelog

## [unreleased]
<<<<<<< HEAD
- fix(standards): Fix NFT impl macros to not import `HashMap` and `near_sdk::json_types::U128`. [PR 571](https://github.com/near/near-sdk-rs/pull/571).
=======
- Add drain iterator for `near_sdk::store::UnorderedMap`. [PR 613](https://github.com/near/near-sdk-rs/pull/613).
  - Will remove all values and iterate over owned values that were removed
- Fix codegen for methods inside a `#[near_bindgen]` to allow using `mut self` which will generate the same code as `self` and will not persist state. [PR 616](https://github.com/near/near-sdk-rs/pull/616).
>>>>>>> 8e91eb46

## `4.0.0-pre.4` [10-15-2021]
- Unpin `syn` dependency in macros from `=1.0.57` to be more composable with other crates. [PR 605](https://github.com/near/near-sdk-rs/pull/605)

## `4.0.0-pre.3` [10-12-2021]
- Introduce `#[callback_result]` annotation, which acts like `#[callback]` except that it returns `Result<T, PromiseError>` to allow error handling. [PR 554](https://github.com/near/near-sdk-rs/pull/554)
  - Adds `#[callback_unwrap]` to replace `callback`
- mock: Update `method_names` field of `AddKeyWithFunctionCall` to a `Vec<String>` from `Vec<Vec<u8>>`. [PR 555](https://github.com/near/near-sdk-rs/pull/555)
  - Method names were changed to be strings in `4.0.0-pre.2` but this one was missed
- env: Update the register used for temporary `env` methods to `u64::MAX - 2` from `0`. [PR 557](https://github.com/near/near-sdk-rs/pull/557).
  - When mixing using `sys` and `env`, reduces chance of collision for using `0`
- store: Implement caching `LookupMap` type. This is the new iteration of the previous version of `near_sdk::collections::LookupMap` that has an updated API, and is located at `near_sdk::store::LookupMap`. [PR 487](https://github.com/near/near-sdk-rs/pull/487).
  - The internal storage format has changed from `collections::LookupMap` so the type cannot be swapped out without some migration.
- Implement `drain` iterator for `near_sdk::store::Vector`. [PR 592](https://github.com/near/near-sdk-rs/pull/592)
  - This allows any range of the vector to be removed and iterate on the removed values and the vector will be collapsed
- store: Implement caching `UnorderedMap` type. [PR 584](https://github.com/near/near-sdk-rs/pull/584).
  - Similar change to `LookupMap` update, and is an iterable version of that data structure.
  - Data structure has also changed internal storage format and cannot be swapped with `collections::UnorderedMap` without manual migration.

## `4.0.0-pre.2` [08-19-2021]
- Update `panic` and `panic_utf8` syscall signatures to indicate they do not return. [PR 489](https://github.com/near/near-sdk-rs/pull/489)
- Deprecate `env::panic` in favor of `env::panic_str`. [PR 492](https://github.com/near/near-sdk-rs/pull/492)
  - This method now takes a `&str` as the bytes are enforced to be utf8 in the runtime.
  - Change is symmetric to `env::log_str` change in `4.0.0-pre.1`
- Removes `PublicKey` generic on `env` promise batch calls. Functions now just take a reference to the `PublicKey`. [PR 495](https://github.com/near/near-sdk-rs/pull/495)
- fix: Public keys can no longer be borsh deserialized from invalid bytes. [PR 502](https://github.com/near/near-sdk-rs/pull/502)
  - Adds `Hash` derive to `PublicKey`
- Changes method name parameters from bytes (`Vec<u8>` and `&[u8]`) to string equivalents for batch function call promises [PR 515](https://github.com/near/near-sdk-rs/pull/515)
  - `promise_batch_action_function_call`, `Promise::function_call`, `promise_batch_action_add_key_with_function_call`, `Promise::add_access_key`, and `Promise::add_access_key_with_nonce` are afffected.
  - Updates `promise_then`, `promise_create`, and `Receipt::FunctionCall`'s method name to string equivalents from bytes [PR 521](https://github.com/near/near-sdk-rs/pull/521/files).
  - Instead of `b"method_name"` just use `"method_name"`, the bytes are enforced to be utf8 in the runtime.
- Fixes `#[ext_contract]` codegen function signatures to take an `AccountId` instead of a generic `ToString` and converting unchecked to `AccountId`. [PR 518](https://github.com/near/near-sdk-rs/pull/518)
- Fixes NFT contract standard `mint` function to not be in the `NonFungibleTokenCore` trait. [PR 525](https://github.com/near/near-sdk-rs/pull/525)
  - If using the `mint` function from the code generated function on the contract, switch to call it on the `NonFungibleToken` field of the contract (`self.mint(..)` => `self.token.mint(..)`)
- Fixes `nft_is_approved` method on contract standard to take `&self` instead of moving `self`.
- Fixes `receiver_id` in `mock::Receipt` to `AccountId` from string. This is a change to the type added in `4.0.0-pre.1`. [PR 529](https://github.com/near/near-sdk-rs/pull/529)
- Moves runtime syscalls to `near-sys` crate and includes new functions available [PR 507](https://github.com/near/near-sdk-rs/pull/507)

## `4.0.0-pre.1` [07-23-2021]
* Implements new `LazyOption` type under `unstable` feature. Similar to `Lazy` but is optional to set a value. [PR 444](https://github.com/near/near-sdk-rs/pull/444).
* Move type aliases and core types to near-sdk to avoid coupling. [PR 415](https://github.com/near/near-sdk-rs/pull/415).
* Implements new `Lazy` type under the new `unstable` feature which is a lazily loaded storage value. [PR 409](https://github.com/near/near-sdk-rs/pull/409).
* fix(promise): `PromiseOrValue` now correctly sets `should_return` flag correctly on serialization. [PR 407](https://github.com/near/near-sdk-rs/pull/407).
* fix(tree_map): Correctly panic when range indices are exluded and `start > end`. [PR 392](https://github.com/near/near-sdk-rs/pull/392).
* Implement `FromStr` for json types to allow calling `.parse()` to convert them.
  * `ValidAccountId` [PR 391](https://github.com/near/near-sdk-rs/pull/391).
  * `Base58CryptoHash` [PR 398](https://github.com/near/near-sdk-rs/pull/398).
  * `Base58PublicKey` [PR 400](https://github.com/near/near-sdk-rs/pull/400).
* expose `cur_block` and `genesis_config` from `RuntimeStandalone` to configure simulation tests. [PR 390](https://github.com/near/near-sdk-rs/pull/390).
* fix(simulator): failing with long chains. [PR 385](https://github.com/near/near-sdk-rs/pull/385).
* Make block time configurable to sim contract tests. [PR 378](https://github.com/near/near-sdk-rs/pull/378).
* Deprecate `env::log` in favour of `env::log_str`. The logs assume that the bytes are utf8, so this will be a cleaner interface to use. [PR 366](https://github.com/near/near-sdk-rs/pull/366).
* Update syscall interface to no longer go through `BLOCKCHAIN_INTERFACE`. Instead uses `near_sdk::sys` which is under the `unstable` feature flag if needed. [PR 417](https://github.com/near/near-sdk-rs/pull/417).
* Set up global allocator by default for WASM architectures. [PR 429](https://github.com/near/near-sdk-rs/pull/429).
  * This removes the re-export of `wee_alloc` because if this feature is enabled, the allocator will already be set.
  * Deprecates `setup_alloc!` macro as this will be setup by default, as long as the `wee_alloc` feature is not specifically disabled. In this case, the allocator can be overriden to a custom one or set manually if intended.
* Update `TreeMap` iterator implementation to avoid unnecessary storage reads. [PR 428](https://github.com/near/near-sdk-rs/pull/428).
* Update `AccountId` to be a newtype with merged functionality from `ValidAccountId`. [PR 448](https://github.com/near/near-sdk-rs/pull/448)
  * Removes `ValidAccountId` to avoid having multiple types for account IDs.
  * This type will have `ValidAccountId`'s JSON (de)serialization and the borsh serialization will be equivalent to what it was previously
* Initializes default for `BLOCKCHAIN_INTERFACE` to avoid requiring to initialize testing environment for tests that don't require custom blockchain interface configuration. [PR 450](https://github.com/near/near-sdk-rs/pull/450)
  * This default only affects outside of `wasm32` environments and is optional/backwards compatible
* Deprecates `env::block_index` and replaces it with `env::block_height` for more consistent naming. [PR 474](https://github.com/near/near-sdk-rs/pull/474)
* Updates internal NFT traits to not move the underlying type for methods. [PR 475](https://github.com/near/near-sdk-rs/pull/475)
  * This should not be a breaking change if using the `impl` macros, only if implementing manually
* Makes `BLOCKCHAIN_INTERFACE` a concrete type and no longer exports it. [PR 451](https://github.com/near/near-sdk-rs/pull/451)
  * If for testing you need this mocked blockchain, `near_sdk::mock::with_mocked_blockchain` can be used
  * `near_sdk::env::take_blockchain_interface` is removed, as this interface is no longer optional
  * removes `BlockchainInterface` trait, as this interface is only used in mocked contexts now
* Updates `Gas` type to be a newtype, which makes the API harder to misuse. [PR 471](https://github.com/near/near-sdk-rs/pull/471)
  * This also changes the JSON serialization of this type to a string, to avoid precision loss when deserializing in JavaScript
* `PublicKey` now utilizes `Base58PublicKey` instead of `Vec<u8>` directly [PR 453](https://github.com/near/near-sdk-rs/pull/453). Usage of `Base58PublicKey` is deprecated
* Expose `Receipt` and respective `VmAction`s in mocked contexts through replacing with a local interface and types. [PR 479](https://github.com/near/near-sdk-rs/pull/479)

## `3.1.0` [04-06-2021]

* Updated dependencies for `near-sdk`
* Introduce trait `IntoStorageKey` and updating all persistent collections to take it instead of `Vec<u8>`.
  It's a non-breaking change.
* Introduce a macro derive `BorshStorageKey` that implements `IntoStorageKey` using borsh serialization. Example:
```rust
use near_sdk::BorshStorageKey;

#[derive(BorshSerialize, BorshStorageKey)]
enum StorageKey {
    Records,
    UniqueValues,
}

#[near_bindgen]
#[derive(BorshDeserialize, BorshSerialize, PanicOnDefault)]
pub struct StatusMessage {
    pub records: LookupMap<String, String>,
    pub unique_values: LookupSet<String>,
}

#[near_bindgen]
impl StatusMessage {
    #[init]
    pub fn new() -> Self {
        Self {
            records: LookupMap::new(StorageKey::Records),
            unique_values: LookupSet::new(StorageKey::UniqueValues),
        }
    }
}
```

## `3.0.1` [03-25-2021]

* Introduced `#[private]` method decorator, that verifies `predecessor_account_id() == current_account_id()`.
  NOTE: Usually, when a contract has to have a callback for a remote cross-contract call, this callback method should
  only be called by the contract itself. It's to avoid someone else calling it and messing the state. Pretty common pattern
  is to have an assert that validates that the direct caller (predecessor account ID) matches to the contract's account (current account ID).
* Added how to build contracts with reproducible builds.
* Added `log!` macro to log a string from a contract similar to `println!` macro.
* Added `test_utils` mod from `near_sdk` that contains a bunch of helper methods and structures, e.g.
    * `test_env` - simple test environment mod used internally.
    * Expanded `testing_env` to be able to pass promise results
    * Added `VMContextBuilder` to help construct a `VMContext` for tests
    * Added `get_logs` method that returns current logs from the contract execution.
    * **TEST_BREAKING** `env::created_receipts` moved to `test_utils::get_created_receipts`.
      `env` shouldn't contain testing methods.
    * Updated a few examples to use `log!` macro
* Added `#[derive(PanicOnDefault)]` that automatically implements `Default` trait that panics when called.
  This is helpful to prevent contracts from being initialized using `Default` by removing boilerplate code.
* Introduce `setup_alloc` macro that generates the same boilerplate as before, but also adds a #[cfg(target_arch = "wasm32")], which prevents the allocator from being used when the contract's main file is used in simulation testing.
* Introduce `Base58CryptoHash` and `CryptoHash` to represent `32` bytes slice of `u8`.
* Introduce `LazyOption` to keep a single large value with lazy deserialization.
* **BREAKING** `#[init]` now checks that the state is not initialized. This is expected behavior. To ignore state check you can call `#[init(ignore_state)]`
* NOTE: `3.0.0` is not published, due to tag conflicts on the `near-sdk-rs` repo.

## `2.0.1` [01-13-2021]

* Pinned version of `syn` crate to `=1.0.57`, since `1.0.58` introduced a breaking API change.

## `2.0.0` [08-25-2020]

### Contract changes

* Updated `status-message-collections` to use `LookupMap`
* **BREAKING** Updated `fungible-token` implementation to use `LookupMap`. It changes storage layout.

### API changes

* Introduce `LookupMap` and `LookupSet` that are faster implementations of `UnorderedMap` and `UnorderedSet`, but without support for iterators.
  Most read/lookup/write are done in 1 storage access instead of 2 or 3 for `Unordered*` implementations.
* **BREAKING** `Default` is removed from `near_sdk::collections` to avoid implicit state conflicts.
  Collections should be initialized by explicitly specifying prefix using `new` method.
* **BREAKING** `TreeMap` implementation was updated to use `LookupMap`.
  Previous `TreeMap` implementation was renamed to `LegacyTreeMap` and was deprecated.
  It should only be used if the contract was already deployed and state has to be compatible with the previous implementation.

## `1.0.1` [08-22-2020]

### Other changes

* Remove requirements for input args types to implement `serde::Serialize` and for return types to implement `serde::Deserialize`.

### Fix

* Bumped dependency version of `near-vm-logic` and `near-runtime-fees` to `2.0.0` that changed `VMLogic` interface.

## `1.0.0` [07-13-2020]

### Other changes

* Re-export common crates to be reused directly from `near_sdk`.
* Added `ValidAccountId` to `json_types` which validates the input string during deserialization to be a valid account ID.
* Added `Debug` to `Base58PublicKey`.
* Bumped dependency version of `borsh` to `0.7.0`.
* Bumped dependency version of `near-vm-logic` and `near-runtime-fees` to `1.0.0`.
* Implemented Debug trait for Vector collection that can be enabled with `expensive-debug` feature.

### Contract changes

* Use re-exported crate dependencies through `near_sdk` crate.

## `0.11.0` [06-08-2020]

### API breaking changes

* Renamed `Map` to `UnorderedMap` and `Set` to `UnorderedSet` to reflect that one cannot rely on the order of the elements in them. In this PR and in https://github.com/near/near-sdk-rs/pull/154

### Other changes

* Added ordered tree implementation based on AVL, see `TreeMap`. https://github.com/near/near-sdk-rs/pull/154

* Made module generated by `ext_contract` macro public, providing more flexibility for the usage: https://github.com/near/near-sdk-rs/pull/150

### Contract changes

* Fungible token now requires from the users to transfer NEAR tokens to pay for the storage increase to prevent the contract from locking the users from operating on it. https://github.com/near/near-sdk-rs/pull/173
* Renaming method of fungible token `set_allowance` => `inc_allowance`. Added `dec_allowance` method. https://github.com/near/near-sdk-rs/pull/174
* Remove possibility to do self-transfer in fungible token. https://github.com/near/near-sdk-rs/pull/176
* Improving fungible token comments https://github.com/near/near-sdk-rs/pull/177
* Add account check to `get_balance` in fungible token https://github.com/near/near-sdk-rs/pull/175
* In fungible token remove account from storage if its balance is 0 https://github.com/near/near-sdk-rs/pull/179<|MERGE_RESOLUTION|>--- conflicted
+++ resolved
@@ -1,13 +1,10 @@
 # Changelog
 
 ## [unreleased]
-<<<<<<< HEAD
 - fix(standards): Fix NFT impl macros to not import `HashMap` and `near_sdk::json_types::U128`. [PR 571](https://github.com/near/near-sdk-rs/pull/571).
-=======
 - Add drain iterator for `near_sdk::store::UnorderedMap`. [PR 613](https://github.com/near/near-sdk-rs/pull/613).
   - Will remove all values and iterate over owned values that were removed
 - Fix codegen for methods inside a `#[near_bindgen]` to allow using `mut self` which will generate the same code as `self` and will not persist state. [PR 616](https://github.com/near/near-sdk-rs/pull/616).
->>>>>>> 8e91eb46
 
 ## `4.0.0-pre.4` [10-15-2021]
 - Unpin `syn` dependency in macros from `=1.0.57` to be more composable with other crates. [PR 605](https://github.com/near/near-sdk-rs/pull/605)
